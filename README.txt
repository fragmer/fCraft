Thank you for downloading fCraft, the custom Minecraft server.

See http://www.fcraft.net/0.600/ for complete information about this release.
If you like fCraft, support its developer by donating! http://donate.fcraft.net


=== Installation (Windows) ====================================================

fCraft requires Microsoft .NET Framework 3.5. Your system may already have it
installed, and you can download it from microsoft.com
For more information, see http://www.fcraft.net/wiki/Installation_Instructions

<<<<<<< HEAD
Before starting the server, run ConfigTool.exe to choose your settings.
To start a server, run any ONE of the front ends (fCraftConsole or fCraftUI).
=======
>>>>>>> ef829fac

=== Installation (Linux, Unix, MacOS X) =======================================

fCraft requires Mono 2.6.4 (minumum) or Mono 2.10 (recommended). You can
download it from www.mono-project.org, or (on some Linux distributions) install
it through your package manager.

<<<<<<< HEAD
    AutoLauncher.exe - EXPERIMENTAL. Automatically launches fCraftConsole, and
                       restarts it if process dies.

      ConfigTool.exe - GUI for editing fCraft's configuration, ranks, and world
                       list. Also includes a map coverter and terrain generator.
                       If you any configuration while the server is running,
                       use /reloadconfig command. Note however that the world
                       list cannot be edited while the server is running
                       (it will get overwritten).
=======
To be able to use graphical fCraft components (ServerGUI and ConfigGUI) you
will also need GDI+ library (libgdiplus). Before starting fCraft, make sure
that it has read/write permissions in the fCraft directory.

To run ".exe" files with Mono, use the following syntax:
Mono 2.6.4: "mono SomeFile.exe"
Mono 2.8+:  "mono -gc=sgen SomeFile.exe"
>>>>>>> ef829fac

For more information, see http://www.fcraft.net/wiki/Installation_Instructions

<<<<<<< HEAD
   fCraftConsole.exe - Command-line interface for fCraft.

        fCraftUI.exe - Graphical interface for fCraft.

fCraftWinService.exe - EXPERIMENTAL. Windows service frontend for fCraft.
=======


=== Initial Setup =============================================================

Before starting the server for the first time, run ConfigGUI.exe to choose
your server's name and settings.

You may need to add firewall exceptions for fCraft applications (ConfigGUI,
ServerGUI, or ServerCLI, or ServerWinService) to allow incoming TCP connections
on the listening port. Default port is 25565.

If your server is behind a router, you may also need to set up port forwarding
on the same port. See www.port-forward.com for further guidance.

When you are ready to start the server, run ONE of the available server
front-ends (GUI, CLI, or WinService).



=== List of Files =============================================================

       ConfigGUI.exe - Graphical interface for editing your server's settings,
                       rank setup, and world list. Also includes a map coverter
                       and terrain generator. If you alter configuration while
                       the server is running, use /reloadconfig command to
                       apply the changes. Note that some changes (like changes
                       to the rank list and IRC configuration) require a full
                       server restart.
       ConfigCLI.exe - A simple command-line configuration tool.

          fCraft.dll - Core of the server, used by all other applications.
       fCraftGUI.dll - Provides shared functionality for Config and Server GUI.

       ServerCLI.exe - Command-line interface for the server.
       ServerGUI.exe - Graphical interface for the server.

ServerWinService.exe - Windows service frontend for fCraft.
>>>>>>> ef829fac
                       After installing the service, it can be configured
                       to start automatically, and can be controlled
                       via "Services" Windows management console.
                       Usage (from command line): fCraftWinService.exe <action>
                       Where <action> can be:
                             install    to add to list of services
                             start      to start the server/service
                             stop       to stop the server/service
                             uninstall  to remove from list of services



<<<<<<< HEAD
Type "/help" in game or console to get started. Type "/commands" for a
list of commands.
=======
=== Help & Support ============================================================

When you first join the server, promote yourself by typing...
    /rank YourNameHere owner
...in the server's console. Replace "owner" if you renamed your highest rank.

Type "/help" in-game or in server console to get started. Type "/commands" for
a list of available commands.
>>>>>>> ef829fac

See www.fcraft.net for news and more documentation.

For quick help/support, join #fCraft channel on Esper.net IRC:
    irc://irc.esper.net:5555/fCraft



=== Licensing =================================================================

fCraft is open-source and free for all uses. fCraft code and binaries are
licensed and distributed under the permissive MIT License, reproduced here:

----
Copyright 2009, 2010, 2011 Matvei Stefarov <me@matvei.org>

Permission is hereby granted, free of charge, to any person obtaining a copy
of this software and associated documentation files (the "Software"), to deal
in the Software without restriction, including without limitation the rights
to use, copy, modify, merge, publish, distribute, sublicense, and/or sell
copies of the Software, and to permit persons to whom the Software is
furnished to do so, subject to the following conditions:

The above copyright notice and this permission notice shall be included in
all copies or substantial portions of the Software.

THE SOFTWARE IS PROVIDED "AS IS", WITHOUT WARRANTY OF ANY KIND, EXPRESS OR
IMPLIED, INCLUDING BUT NOT LIMITED TO THE WARRANTIES OF MERCHANTABILITY,
FITNESS FOR A PARTICULAR PURPOSE AND NONINFRINGEMENT. IN NO EVENT SHALL THE
AUTHORS OR COPYRIGHT HOLDERS BE LIABLE FOR ANY CLAIM, DAMAGES OR OTHER
LIABILITY, WHETHER IN AN ACTION OF CONTRACT, TORT OR OTHERWISE, ARISING FROM,
OUT OF OR IN CONNECTION WITH THE SOFTWARE OR THE USE OR OTHER DEALINGS IN
THE SOFTWARE.
----

If you create fCraft plugins that do not include any substantial portions of
fCraft's original code, they belong to you and you are free to do absolutely
anything with them. However, if you would like to distribute whole modified
copies of fCraft, please follow the MIT License terms.

Original Minecraft was developed by Markus "Notch" Petersson of Mojang, and is 
not affiliated with fCraft in any way.



=== Credits ===================================================================

fCraft was developed by Matvei Stefarov (me@matvei.org) in 2009-2011

Thanks to fCraft code contributors and modders:
    Asiekierka, Dag10, Destroyer, FontPeg, M1_Abrams, Optical-Lza, Redshift,
    SystemX17, TkTech, Wootalyzer

Thanks to people who supported fCraft development through donations:
    fCraft.net community, Astelyn, D3M0N, Destoned, DreamPhreak, Pandorum,
    Redshift, TkTech, ven000m,  wtfmejt, Team9000 and SpecialAttack.net
    communities, and others who donated anonymously

Thanks to people whose code has been ported to fCraft:
    Dudecon (Forester), Osici (Omen), vLK (MinerCPP), Tim Van Wassenhove,
    Paul Bourke

Thanks to Minecraft servers that helped test and improve fCraft:
    TheOne's Zombie Survival, SpecialAttack.net Freebuild, Team9000 Freebuild,
    D3M0Ns FreeBuild, ~The Best Freebuild 24/7~, fCraft Freebuild Official

Thanks to people who submitted bug reports and feature requests:
    Clhdrums87, Dogwatch, Epiclolwut, Fehzor, Gamma-Metroid, Hellenion,
    Sunfall, Mavinstar, Unison, and all anonymous submitters.

Special thanks for inspiration and suggestions:
    CO2, Descension, ElectricFuzzball, Exe, Hearty0, iKJames, LG_Legacy,
    PyroPyro, Revenant, Varriount, Voziv, Zaneo, #mcc on Esper.net,
    HyveBuild/iCraft team, MinerCPP team, OpenCraft team

<<<<<<< HEAD
If you like fCraft, support its developer by donating! http://donate.fcraft.net
=======
And thank You for using fCraft!
>>>>>>> ef829fac
<|MERGE_RESOLUTION|>--- conflicted
+++ resolved
@@ -10,11 +10,6 @@
 installed, and you can download it from microsoft.com
 For more information, see http://www.fcraft.net/wiki/Installation_Instructions
 
-<<<<<<< HEAD
-Before starting the server, run ConfigTool.exe to choose your settings.
-To start a server, run any ONE of the front ends (fCraftConsole or fCraftUI).
-=======
->>>>>>> ef829fac
 
 === Installation (Linux, Unix, MacOS X) =======================================
 
@@ -22,17 +17,6 @@
 download it from www.mono-project.org, or (on some Linux distributions) install
 it through your package manager.
 
-<<<<<<< HEAD
-    AutoLauncher.exe - EXPERIMENTAL. Automatically launches fCraftConsole, and
-                       restarts it if process dies.
-
-      ConfigTool.exe - GUI for editing fCraft's configuration, ranks, and world
-                       list. Also includes a map coverter and terrain generator.
-                       If you any configuration while the server is running,
-                       use /reloadconfig command. Note however that the world
-                       list cannot be edited while the server is running
-                       (it will get overwritten).
-=======
 To be able to use graphical fCraft components (ServerGUI and ConfigGUI) you
 will also need GDI+ library (libgdiplus). Before starting fCraft, make sure
 that it has read/write permissions in the fCraft directory.
@@ -40,17 +24,9 @@
 To run ".exe" files with Mono, use the following syntax:
 Mono 2.6.4: "mono SomeFile.exe"
 Mono 2.8+:  "mono -gc=sgen SomeFile.exe"
->>>>>>> ef829fac
 
 For more information, see http://www.fcraft.net/wiki/Installation_Instructions
 
-<<<<<<< HEAD
-   fCraftConsole.exe - Command-line interface for fCraft.
-
-        fCraftUI.exe - Graphical interface for fCraft.
-
-fCraftWinService.exe - EXPERIMENTAL. Windows service frontend for fCraft.
-=======
 
 
 === Initial Setup =============================================================
@@ -88,7 +64,6 @@
        ServerGUI.exe - Graphical interface for the server.
 
 ServerWinService.exe - Windows service frontend for fCraft.
->>>>>>> ef829fac
                        After installing the service, it can be configured
                        to start automatically, and can be controlled
                        via "Services" Windows management console.
@@ -101,10 +76,6 @@
 
 
 
-<<<<<<< HEAD
-Type "/help" in game or console to get started. Type "/commands" for a
-list of commands.
-=======
 === Help & Support ============================================================
 
 When you first join the server, promote yourself by typing...
@@ -113,9 +84,6 @@
 
 Type "/help" in-game or in server console to get started. Type "/commands" for
 a list of available commands.
->>>>>>> ef829fac
-
-See www.fcraft.net for news and more documentation.
 
 For quick help/support, join #fCraft channel on Esper.net IRC:
     irc://irc.esper.net:5555/fCraft
@@ -189,8 +157,4 @@
     PyroPyro, Revenant, Varriount, Voziv, Zaneo, #mcc on Esper.net,
     HyveBuild/iCraft team, MinerCPP team, OpenCraft team
 
-<<<<<<< HEAD
-If you like fCraft, support its developer by donating! http://donate.fcraft.net
-=======
-And thank You for using fCraft!
->>>>>>> ef829fac
+And thank You for using fCraft!