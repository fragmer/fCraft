--- conflicted
+++ resolved
@@ -11,40 +11,12 @@
 namespace fCraft {
     /// <summary> Static class responsible for sending heartbeats. </summary>
     public static class Heartbeat {
-<<<<<<< HEAD
-        public static int Delay { get; set; }
-        public static int Timeout { get; set; }
-        public static Uri Uri { get; set; }
-=======
         static readonly Uri MinecraftNetUri;
         static readonly Uri WoMDirectUri;
->>>>>>> ef829fac
 
         /// <summary> Delay between sending heartbeats. Default: 25s </summary>
         public static TimeSpan Delay { get; set; }
 
-<<<<<<< HEAD
-        /// <summary> Whether last attempt to send a heartbeat failed. </summary>
-        public static bool LastHeartbeatFailed { get; private set; }
-
-
-        static Heartbeat() {
-            Uri = new Uri( "http://www.minecraft.net/heartbeat.jsp" );
-            Delay = 30000;
-            Timeout = 10000;
-        }
-
-
-        // Callback for setting the local IP binding. Implements System.Net.BindIPEndPoint delegate.
-        static IPEndPoint BindIPEndPointCallback( ServicePoint servicePoint, IPEndPoint remoteEndPoint, int retryCount ) {
-            return new IPEndPoint( data.ServerIP, 0 );
-        }
-
-
-        /// <summary> Starts the heartbeats. </summary>
-        public static void Start() {
-            task = Scheduler.NewBackgroundTask( Beat ).RunManual();
-=======
         /// <summary> Request timeout for heartbeats. Default: 10s </summary>
         public static TimeSpan Timeout { get; set; }
 
@@ -65,71 +37,18 @@
 
         internal static void Start() {
             Scheduler.NewBackgroundTask( Beat ).RunForever( Delay );
->>>>>>> ef829fac
         }
 
 
         static void Beat( SchedulerTask scheduledTask ) {
             if( Server.IsShuttingDown ) return;
 
-<<<<<<< HEAD
-            data = new HeartbeatData {
-                IsPublic = ConfigKey.IsPublic.GetBool(),
-                MaxPlayers = ConfigKey.MaxPlayers.GetInt(),
-                PlayerCount = Server.CountPlayers( false ),
-                ServerIP = Server.IP,
-                Port = Server.Port,
-                ProtocolVersion = Config.ProtocolVersion,
-                Salt = Server.Salt,
-                ServerName = ConfigKey.ServerName.GetString()
-            };
-
-            // This needs to be wrapped in try/catch because and exception in an event handler
-            // would permanently stop heartbeat sending.
-            try {
-                if( RaiseHeartbeatSendingEvent( data ) ) {
-                    RescheduleHeartbeat();
-                    return;
-                }
-            } catch( Exception ex ) {
-                Logger.LogAndReportCrash( "Heartbeat.Sending handler failed", "fCraft", ex, false );
-            }
-
-            if( ConfigKey.HeartbeatEnabled.GetBool() ) {
-                UriBuilder ub = new UriBuilder( Uri );
-                StringBuilder sb = new StringBuilder();
-                sb.AppendFormat( "public={0}&max={1}&users={2}&port={3}&version={4}&salt={5}&name={6}",
-                                 data.IsPublic,
-                                 data.MaxPlayers,
-                                 data.PlayerCount,
-                                 data.Port,
-                                 data.ProtocolVersion,
-                                 Uri.EscapeDataString( data.Salt ),
-                                 Uri.EscapeDataString( data.ServerName ) );
-
-                foreach( var pair in data.CustomData ) {
-                    sb.AppendFormat( "&{0}={1}",
-                                     Uri.EscapeDataString( pair.Key ),
-                                     Uri.EscapeDataString( pair.Value ) );
-=======
             if( ConfigKey.HeartbeatEnabled.Enabled() ) {
                 SendMinecraftNetBeat();
                 if( ConfigKey.IsPublic.Enabled() && ConfigKey.HeartbeatToWoMDirect.Enabled() ) {
                     SendWoMDirectBeat();
->>>>>>> ef829fac
                 }
-                ub.Query = sb.ToString();
-
-<<<<<<< HEAD
-                request = (HttpWebRequest)WebRequest.Create( ub.Uri );
-                request.ServicePoint.BindIPEndPointDelegate = new BindIPEndPoint( BindIPEndPointCallback );
-                request.Method = "GET";
-                request.Timeout = Timeout;
-                request.CachePolicy = new HttpRequestCachePolicy( HttpRequestCacheLevel.BypassCache );
-
-                request.BeginGetResponse( ResponseCallback, null );
-=======
->>>>>>> ef829fac
+
             } else {
                 // If heartbeats are disabled, the server data is written
                 // to a text file instead (heartbeatdata.txt)
@@ -148,20 +67,6 @@
             }
         }
 
-<<<<<<< HEAD
-                File.WriteAllLines( tempFile,
-                    new[]{
-                        Server.Salt,
-                        Server.IP.ToString(),
-                        Server.Port.ToString(),
-                        Server.CountPlayers(false).ToString(),
-                        ConfigKey.MaxPlayers.GetString(),
-                        ConfigKey.ServerName.GetString(),
-                        ConfigKey.IsPublic.GetString()
-                    },
-                    Encoding.ASCII );
-=======
->>>>>>> ef829fac
 
         static void SendMinecraftNetBeat() {
             HeartbeatData data = new HeartbeatData( MinecraftNetUri );
@@ -174,8 +79,6 @@
         }
 
 
-<<<<<<< HEAD
-=======
         static void SendWoMDirectBeat() {
             HeartbeatData data = new HeartbeatData( WoMDirectUri );
 
@@ -204,17 +107,12 @@
 
 
         // Called when the heartbeat server responds.
->>>>>>> ef829fac
         static void ResponseCallback( IAsyncResult result ) {
             if( Server.IsShuttingDown ) return;
             HeartbeatRequestState state = (HeartbeatRequestState)result.AsyncState;
             try {
                 string responseText;
-<<<<<<< HEAD
-                using( HttpWebResponse response = (HttpWebResponse)request.EndGetResponse( result ) ) {
-=======
                 using( HttpWebResponse response = (HttpWebResponse)state.Request.EndGetResponse( result ) ) {
->>>>>>> ef829fac
                     // ReSharper disable AssignNullToNotNullAttribute
                     using( StreamReader responseReader = new StreamReader( response.GetResponseStream() ) ) {
                         // ReSharper restore AssignNullToNotNullAttribute
@@ -223,23 +121,6 @@
                     RaiseHeartbeatSentEvent( state.Data, response, responseText );
                 }
 
-<<<<<<< HEAD
-                string replyString = responseText.Trim();
-                if( replyString.StartsWith( "bad heartbeat", StringComparison.OrdinalIgnoreCase ) ) {
-                    LastHeartbeatFailed = true;
-                    Logger.Log( "Heartbeat: {0}", LogType.Error, replyString );
-                } else {
-                    try {
-                        Uri newUri = new Uri( replyString );
-                        Uri oldUri = Server.Uri;
-                        if( newUri != oldUri ) {
-                            Server.Uri = newUri;
-                            RaiseUriChangedEvent( oldUri, newUri );
-                        }
-                    } catch( UriFormatException ) {
-                        Logger.Log( "Heartbeat: Server replied with: {0}", LogType.Error,
-                                    replyString );
-=======
                 // try parse response as server Uri, if needed
                 if( state.GetServerUri ) {
                     string replyString = responseText.Trim();
@@ -257,7 +138,6 @@
                             Logger.Log( "Heartbeat: Server replied with: {0}", LogType.Error,
                                         replyString );
                         }
->>>>>>> ef829fac
                     }
                 }
             } catch( Exception ex ) {
@@ -272,14 +152,6 @@
         }
 
 
-<<<<<<< HEAD
-        static void RescheduleHeartbeat() {
-            task.RunManual( TimeSpan.FromMilliseconds( Delay ) );
-        }
-
-
-=======
->>>>>>> ef829fac
         #region Events
 
         /// <summary> Occurs when a heartbeat is about to be sent (cancellable). </summary>
@@ -421,10 +293,7 @@
             OldUri = oldUri;
             NewUri = newUri;
         }
-<<<<<<< HEAD
-=======
-
->>>>>>> ef829fac
+
         public Uri OldUri { get; private set; }
         public Uri NewUri { get; private set; }
     }
