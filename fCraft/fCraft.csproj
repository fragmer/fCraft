--- conflicted
+++ resolved
@@ -248,13 +248,10 @@
     <Compile Include="System\Server.Events.cs" />
     <Compile Include="Utils\ExtensionMethods.cs" />
     <Compile Include="Utils\LogRecorder.cs" />
-<<<<<<< HEAD
-=======
     <Compile Include="Utils\PerlinNoise3D.cs" />
     <Compile Include="Utils\ZipStorer.cs" />
     <Compile Include="World\BlockDBEntry.cs" />
     <Compile Include="World\MetadataCollection.cs" />
->>>>>>> ef829fac
     <Compile Include="World\WorldManager.cs" />
     <Compile Include="World\WorldOpException.cs" />
     <Compile Include="Utils\MonoCompat.cs" />
