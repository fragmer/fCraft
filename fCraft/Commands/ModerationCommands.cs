﻿// Copyright 2009, 2010, 2011 Matvei Stefarov <me@matvei.org>
using System;
using System.Collections.Generic;
using System.Linq;
using System.Net;
using fCraft.Events;
using JetBrains.Annotations;

namespace fCraft {
    /// <summary>
    /// Most commands for server moderation - kick, ban, rank change, etc - are here.
    /// </summary>
    public static class ModerationCommands {
        const string BanCommonHelp = "Ban information can be viewed with &H/baninfo";

        internal static void Init() {
            CdBan.Help += BanCommonHelp;
            CdBanIP.Help += BanCommonHelp;
            CdBanAll.Help += BanCommonHelp;
            CdUnban.Help += BanCommonHelp;
            CdUnbanIP.Help += BanCommonHelp;
            CdUnbanAll.Help += BanCommonHelp;

            CommandManager.RegisterCommand( CdBan );
            CommandManager.RegisterCommand( CdBanIP );
            CommandManager.RegisterCommand( CdBanAll );
            CommandManager.RegisterCommand( CdUnban );
            CommandManager.RegisterCommand( CdUnbanIP );
            CommandManager.RegisterCommand( CdUnbanAll );

            CommandManager.RegisterCommand( CdBanEx );

            CommandManager.RegisterCommand( CdKick );

            CommandManager.RegisterCommand( CdRank );

            CommandManager.RegisterCommand( CdHide );
            CommandManager.RegisterCommand( CdUnhide );

            CommandManager.RegisterCommand( CdSetSpawn );

            CommandManager.RegisterCommand( CdFreeze );
            CommandManager.RegisterCommand( CdUnfreeze );

<<<<<<< HEAD
            CommandManager.RegisterCommand( cdMute );
            CommandManager.RegisterCommand( cdUnmute );

            //CommandManager.RegisterCommand( cdSpectate );
            //CommandManager.RegisterCommand( cdUnspectate );
        }

        /*static readonly CommandDescriptor cdSpectate = new CommandDescriptor {
            Name = "spectate",
            Aliases = new[] { "follow" },
            Category = CommandCategory.Moderation,
            Permissions = new[] { Permission.Spectate },
            Handler = Spectate
        };

        internal static void Spectate( Player player, Command cmd ) {
            string targetName = cmd.Next();
            if( targetName == null ) {
                cdSpectate.PrintUsage( player );
                return;
            }

            Player target = Server.FindPlayerOrPrintMatches( player, targetName, false );
            if( target == null ) return;
            if( target == player ) {
                player.Message( "You cannot spectate yourself." );
                return;
            }

            player.Spectate( target );
        }
=======
            CommandManager.RegisterCommand( CdTP );
            CommandManager.RegisterCommand( CdBring );
            CommandManager.RegisterCommand( CdWorldBring );
            CommandManager.RegisterCommand( CdBringAll );
>>>>>>> ef829fac

            CommandManager.RegisterCommand( CdPatrol );
            CommandManager.RegisterCommand( CdSpecPatrol );

            CommandManager.RegisterCommand( CdMute );
            CommandManager.RegisterCommand( CdUnmute );

<<<<<<< HEAD
        static readonly CommandDescriptor cdUnspectate = new CommandDescriptor {
            Name = "unspectate",
            Aliases = new[] { "unfollow" },
            Category = CommandCategory.Moderation,
            Permissions = new[] { Permission.Spectate },
            Handler = Unspectate
        };

        internal static void Unspectate( Player player, Command cmd ) {
            if( !player.StopSpectating() ) {
                player.Message( "You are not currently spectating anyone." );
            }
        }*/
=======
            CommandManager.RegisterCommand( CdSpectate );
            CommandManager.RegisterCommand( CdUnspectate );
        }
>>>>>>> ef829fac


        #region Ban / Unban

        static readonly CommandDescriptor CdBan = new CommandDescriptor {
            Name = "ban",
            Category = CommandCategory.Moderation,
            IsConsoleSafe = true,
            Permissions = new[] { Permission.Ban },
            Usage = "/ban PlayerName [Reason]",
            Help = "Bans a specified player by name. Note: Does NOT ban IP. " +
                   "Any text after the player name will be saved as a memo. ",
            Handler = BanHandler
        };

        static void BanHandler( Player player, Command cmd ) {
            string targetName = cmd.Next();
            if( targetName == null ) {
                CdBan.PrintUsage( player );
                return;
            }
            PlayerInfo target = PlayerDB.FindPlayerInfoOrPrintMatches( player, targetName );
            if( target == null ) return;
            string reason = cmd.NextAll();
            try {
                Player targetPlayer = target.PlayerObject;
                target.Ban( player, reason, true, true );
                WarnIfOtherPlayersOnIP( player, target, targetPlayer );
            } catch( PlayerOpException ex ) {
                player.Message( ex.MessageColored );
                if( ex.ErrorCode == PlayerOpExceptionCode.ReasonRequired ) {
                    FreezeIfAllowed( player, target );
                }
            }
        }



        static readonly CommandDescriptor CdBanIP = new CommandDescriptor {
            Name = "banip",
            Category = CommandCategory.Moderation,
            IsConsoleSafe = true,
            Permissions = new[] { Permission.Ban, Permission.BanIP },
            Usage = "/banip PlayerName|IPAddress [Reason]",
            Help = "Bans the player's name and IP. If player is not online, last known IP associated with the name is used. " +
                   "You can also type in the IP address directly. " +
                   "Any text after PlayerName/IP will be saved as a memo. ",
            Handler = BanIPHandler
        };

        static void BanIPHandler( Player player, Command cmd ) {
            string targetNameOrIP = cmd.Next();
            if( targetNameOrIP == null ) {
                CdBanIP.PrintUsage( player );
                return;
            }
            string reason = cmd.NextAll();

            IPAddress targetAddress;
            if( IPAddress.TryParse( targetNameOrIP, out targetAddress ) ) {
                try {
                    targetAddress.BanIP( player, reason, true, true );
                } catch( PlayerOpException ex ) {
                    player.Message( ex.MessageColored );
                }
            } else {
                PlayerInfo target = PlayerDB.FindPlayerInfoOrPrintMatches( player, targetNameOrIP );
                if( target == null ) return;
                try {
                    target.BanIP( player, reason, true, true );
                } catch( PlayerOpException ex ) {
                    player.Message( ex.MessageColored );
                    if( ex.ErrorCode == PlayerOpExceptionCode.ReasonRequired ) {
                        FreezeIfAllowed( player, target );
                    }
                }
            }
        }



        static readonly CommandDescriptor CdBanAll = new CommandDescriptor {
            Name = "banall",
            Category = CommandCategory.Moderation,
            IsConsoleSafe = true,
            Permissions = new[] { Permission.Ban, Permission.BanIP, Permission.BanAll },
            Usage = "/banall PlayerName|IPAddress [Reason]",
            Help = "Bans the player's name, IP, and all other names associated with the IP. " +
                   "If player is not online, last known IP associated with the name is used. " +
                   "You can also type in the IP address directly. " +
                   "Any text after PlayerName/IP will be saved as a memo. ",
            Handler = BanAllHandler
        };

        static void BanAllHandler( Player player, Command cmd ) {
            string targetNameOrIP = cmd.Next();
            if( targetNameOrIP == null ) {
                CdBanAll.PrintUsage( player );
                return;
            }
            string reason = cmd.NextAll();

            IPAddress targetAddress;
            if( IPAddress.TryParse( targetNameOrIP, out targetAddress ) ) {
                try {
                    targetAddress.BanAll( player, reason, true, true );
                } catch( PlayerOpException ex ) {
                    player.Message( ex.MessageColored );
                }
            } else {
                PlayerInfo target = PlayerDB.FindPlayerInfoOrPrintMatches( player, targetNameOrIP );
                if( target == null ) return;
                try {
                    target.BanAll( player, reason, true, true );
                } catch( PlayerOpException ex ) {
                    player.Message( ex.MessageColored );
                    if( ex.ErrorCode == PlayerOpExceptionCode.ReasonRequired ) {
                        FreezeIfAllowed( player, target );
                    }
                }
            }
        }



        static readonly CommandDescriptor CdUnban = new CommandDescriptor {
            Name = "unban",
            Category = CommandCategory.Moderation,
            IsConsoleSafe = true,
            Permissions = new[] { Permission.Ban },
            Usage = "/unban PlayerName [Reason]",
            Help = "Removes ban for a specified player. Does NOT remove associated IP bans. " +
                   "Any text after the player name will be saved as a memo. ",
            Handler = UnbanHandler
        };

        static void UnbanHandler( Player player, Command cmd ) {
            string targetName = cmd.Next();
            if( targetName == null ) {
                CdUnban.PrintUsage( player );
                return;
            }
            PlayerInfo target = PlayerDB.FindPlayerInfoOrPrintMatches( player, targetName );
            if( target == null ) return;
            string reason = cmd.NextAll();
            try {
                target.Unban( player, reason, true, true );
            } catch( PlayerOpException ex ) {
                player.Message( ex.MessageColored );
            }
        }



        static readonly CommandDescriptor CdUnbanIP = new CommandDescriptor {
            Name = "unbanip",
            Category = CommandCategory.Moderation,
            IsConsoleSafe = true,
            Permissions = new[] { Permission.Ban, Permission.BanIP },
            Usage = "/unbanip PlayerName|IPaddress [Reason]",
            Help = "Removes ban for a specified player's name and last known IP. " +
                   "You can also type in the IP address directly. " +
                   "Any text after the player name will be saved as a memo. ",
            Handler = UnbanIPHandler
        };

        static void UnbanIPHandler( Player player, Command cmd ) {
            string targetNameOrIP = cmd.Next();
            if( targetNameOrIP == null ) {
                CdUnbanIP.PrintUsage( player );
                return;
            }
            string reason = cmd.NextAll();

            try {
                IPAddress targetAddress;
                if( IPAddress.TryParse( targetNameOrIP, out targetAddress ) ) {
                    targetAddress.UnbanIP( player, reason, true, true );
                } else {
                    PlayerInfo target = PlayerDB.FindPlayerInfoOrPrintMatches( player, targetNameOrIP );
                    if( target == null ) return;
                    target.UnbanIP( player, reason, true, true );
                }
            } catch( PlayerOpException ex ) {
                player.Message( ex.MessageColored );
            }
        }



        static readonly CommandDescriptor CdUnbanAll = new CommandDescriptor {
            Name = "unbanall",
            Category = CommandCategory.Moderation,
            IsConsoleSafe = true,
            Permissions = new[] { Permission.Ban, Permission.BanIP, Permission.BanAll },
            Usage = "/unbanall PlayerName|IPaddress [Reason]",
            Help = "Removes ban for a specified player's name, last known IP, and all other names associated with the IP. " +
                   "You can also type in the IP address directly. " +
                   "Any text after the player name will be saved as a memo. ",
            Handler = UnbanAllHandler
        };

<<<<<<< HEAD
        internal static void UnbanAll( Player player, Command cmd ) {
            DoBan( player, cmd.Next(), cmd.NextAll(), true, true, true );
        }



        public static void DoBan( Player player, string nameOrIP, string reason, bool banIP, bool banAll, bool unban ) {
            if( nameOrIP == null ) {
                player.Message( "Please specify player name or IP to ban." );
                return;
            }

            IPAddress address;
            Player target = Server.FindPlayerExact( nameOrIP );
            PlayerInfo targetInfo;
            if( target != null ) {
                targetInfo = target.Info;
            } else {
                targetInfo = PlayerDB.FindPlayerInfoExact( nameOrIP );
            }

            if( ConfigKey.RequireBanReason.GetBool() && string.IsNullOrEmpty( reason ) ) {
                player.Message( "&WPlease specify a ban/unban reason." );
                // freeze the target player to prevent further damage
                if( !unban && target != null && !targetInfo.IsFrozen && player.Can( Permission.Freeze ) && player.Can( Permission.Ban, target.Info.Rank ) ) {
                    player.Message( "{0}&S has been frozen while you retry.",
                                    target.GetClassyName() );
                    Freeze( player, new Command( "/freeze " + target.Name ) );
                }

=======
        static void UnbanAllHandler( Player player, Command cmd ) {
            string targetNameOrIP = cmd.Next();
            if( targetNameOrIP == null ) {
                CdUnbanAll.PrintUsage( player );
>>>>>>> ef829fac
                return;
            }
            string reason = cmd.NextAll();

            try {
                IPAddress targetAddress;
                if( IPAddress.TryParse( targetNameOrIP, out targetAddress ) ) {
                    targetAddress.UnbanAll( player, reason, true, true );
                } else {
                    PlayerInfo target = PlayerDB.FindPlayerInfoOrPrintMatches( player, targetNameOrIP );
                    if( target == null ) return;
                    target.UnbanAll( player, reason, true, true );
                }
            } catch( PlayerOpException ex ) {
                player.Message( ex.MessageColored );
            }
        }


        static readonly CommandDescriptor CdBanEx = new CommandDescriptor {
            Name = "banex",
            Category = CommandCategory.Moderation,
            IsConsoleSafe = true,
            Permissions = new[] { Permission.Ban, Permission.BanIP },
            Usage = "/banex +PlayerName&S or &H/banex -PlayerName",
            Help = "Adds or removes an IP-ban exemption for an account. " +
                   "Exempt accounts can log in from any IP, including banned ones.",
            Handler = BanExHandler
        };

        static void BanExHandler( Player player, Command cmd ) {
            string playerName = cmd.Next();
            if( playerName == null || playerName.Length < 2 || (playerName[0] != '-' && playerName[0] != '+') ) {
                CdBanEx.PrintUsage( player );
                return;
            }
            bool addExemption = (playerName[0] == '+');
            string targetName = playerName.Substring( 1 );
            PlayerInfo target = PlayerDB.FindPlayerInfoOrPrintMatches( player, targetName );
            if( target == null ) return;

            switch( target.BanStatus ) {
                case BanStatus.Banned:
                    if( addExemption ) {
                        player.Message( "Player {0}&S is currently banned. Unban before adding an exemption.",
                                        target.ClassyName );
                    } else {
                        player.Message( "Player {0}&S is already banned. There is no exemption to remove.",
                                        target.ClassyName );
                    }
                    break;
                case BanStatus.IPBanExempt:
                    if( addExemption ) {
                        player.Message( "IP-Ban exemption already exists for player {0}", target.ClassyName );
                    } else {
                        player.Message( "IP-Ban exemption removed for player {0}",
                                        target.ClassyName );
                        target.BanStatus = BanStatus.NotBanned;
                    }
                    break;
                case BanStatus.NotBanned:
                    if( addExemption ) {
                        player.Message( "IP-Ban exemption added for player {0}",
                                        target.ClassyName );
                        target.BanStatus = BanStatus.IPBanExempt;
                    } else {
                        player.Message( "No IP-Ban exemption exists for player {0}",
                                        target.ClassyName );
                    }
                    break;
            }
        }

        #endregion


        #region Kick

        static readonly CommandDescriptor CdKick = new CommandDescriptor {
            Name = "kick",
            Aliases = new[] { "k" },
            Category = CommandCategory.Moderation,
            IsConsoleSafe = true,
            Permissions = new[] { Permission.Kick },
            Usage = "/kick PlayerName [Reason]",
            Help = "Kicks the specified player from the server. " +
                   "Optional kick reason/message is shown to the kicked player and logged.",
            Handler = KickHandler
        };

        static void KickHandler( Player player, Command cmd ) {
            string name = cmd.Next();
            if( name == null ) {
                player.Message( "Usage: &H/kick PlayerName [Message]" );
                return;
            }

            // find the target
            Player target = Server.FindPlayerOrPrintMatches( player, name, false, true );
            if( target == null ) return;

            string reason = cmd.NextAll();
            DateTime previousKickDate = target.Info.LastKickDate;
            string previousKickedBy = target.Info.LastKickBy;
            string previousKickReason = target.Info.LastKickReason;

            // do the kick
            try {
                Player targetPlayer = target;
                target.Kick( player, reason, LeaveReason.Kick, true, true, true );
                WarnIfOtherPlayersOnIP( player, target.Info, targetPlayer );

            } catch( PlayerOpException ex ) {
                player.Message( ex.MessageColored );
                if( ex.ErrorCode == PlayerOpExceptionCode.ReasonRequired ) {
                    FreezeIfAllowed( player, target.Info );
                }
                return;
            }

            // warn player if target has been kicked before
            if( target.Info.TimesKicked > 1 ) {
                player.Message( "Warning: {0}&S has been kicked {1} times before.",
                                target.ClassyName, target.Info.TimesKicked - 1 );
                if( previousKickDate != DateTime.MinValue ) {
                    player.Message( "Most recent kick was {0} ago, by {1}.",
                                    DateTime.UtcNow.Subtract( previousKickDate ).ToMiniString(),
                                    previousKickedBy );
                }
                if( !String.IsNullOrEmpty( previousKickReason ) ) {
                    player.Message( "Most recent kick reason was: {0}",
                                    previousKickReason );
                }
            }
        }

        #endregion


        #region Changing Rank (Promotion / Demotion)

        static readonly CommandDescriptor CdRank = new CommandDescriptor {
            Name = "rank",
            Aliases = new[] { "user", "promote", "demote" },
            Category = CommandCategory.Moderation,
            Permissions = new[] { Permission.Promote, Permission.Demote },
            AnyPermission = true,
            IsConsoleSafe = true,
            Usage = "/rank PlayerName RankName [Reason]",
            Help = "Changes the rank of a player to a specified rank. " +
                   "Any text specified after the RankName will be saved as a memo.",
            Handler = RankHandler
        };

        static void RankHandler( Player player, Command cmd ) {
            string name = cmd.Next();
            string newRankName = cmd.Next();

            // Check arguments
            if( name == null || newRankName == null ) {
                CdRank.PrintUsage( player );
                player.Message( "See &H/ranks&S for list of ranks." );
                return;
            }

            // Parse rank name
            Rank newRank = RankManager.FindRank( newRankName );
            if( newRank == null ) {
                player.MessageNoRank( newRankName );
                return;
            }

            // Parse player name
            PlayerInfo targetInfo = PlayerDB.FindPlayerInfoExact( name );

            if( targetInfo == null ) {
                if( !player.Can( Permission.EditPlayerDB ) ) {
                    player.MessageNoPlayer( name );
                    return;
                }
                if( Player.IsValidName( name ) ) {
                    if( cmd.IsConfirmed ) {
                        if( newRank > RankManager.DefaultRank ) {
                            targetInfo = PlayerDB.AddFakeEntry( name, RankChangeType.Promoted );
                        } else {
                            targetInfo = PlayerDB.AddFakeEntry( name, RankChangeType.Demoted );
                        }
                    } else {
                        player.Confirm( cmd,
                                        "Warning: Player \"{0}\" is not in the database (possible typo). Type the full name or",
                                        name );
                        return;
                    }
                } else {
                    player.Message( "Player not found. Please specify a valid name." );
                    return;
                }
            }

<<<<<<< HEAD
            DoChangeRank( player, targetInfo, newRank, cmd.NextAll(), false, false );
        }


        /// <summary> Changes player's rank. This needs refactoring BADLY. </summary>
        /// <param name="player">Player who originated the promotion/demotion action. Must not be null.</param>
        /// <param name="targetInfo">PlayerInfo of the target player (the one getting promoted/demoted). Must not be null.</param>
        /// <param name="newRank">New rank to give to target. Must not be null.</param>
        /// <param name="reason">Reason for promotion/demotion. May be null.</param>
        /// <param name="silent">Whether rank change should be announced or not.</param>
        /// <param name="automatic">Whether rank change should be marked as "automatic" or manual.</param>
        public static void DoChangeRank( Player player, PlayerInfo targetInfo, Rank newRank, string reason, bool silent, bool automatic ) {

            if( player == null ) throw new ArgumentNullException( "player" );
            if( targetInfo == null ) throw new ArgumentNullException( "targetInfo" );
            if( newRank == null ) throw new ArgumentNullException( "newRank" );

            bool promote = (targetInfo.Rank < newRank);
            Player target = targetInfo.PlayerObject;

            // Make sure it's not same rank
            if( targetInfo.Rank == newRank ) {
                player.Message( "{0}&S is already ranked {1}",
                                targetInfo.GetClassyName(),
                                newRank.GetClassyName() );
                return;
            }

            // Make sure player has the general permissions
            if( promote && !player.Can( Permission.Promote ) ) {
                player.NoAccessMessage( Permission.Promote );
                return;
            } else if( !promote && !player.Can( Permission.Demote ) ) {
                player.NoAccessMessage( Permission.Demote );
                return;
            }

            // Make sure player has the specific permissions (including limits)
            if( promote && !player.Can( Permission.Promote, newRank ) ) {
                player.Message( "You can only promote players up to {0}",
                                player.Info.Rank.GetLimit( Permission.Promote ).GetClassyName() );
                player.Message( "{0}&S is ranked {1}",
                                targetInfo.GetClassyName(),
                                targetInfo.Rank.GetClassyName() );
                return;
            } else if( !promote && !player.Can( Permission.Demote, targetInfo.Rank ) ) {
                player.Message( "You can only demote players ranked {0}&S or lower",
                                player.Info.Rank.GetLimit( Permission.Demote ).GetClassyName() );
                player.Message( "{0}&S is ranked {1}",
                                targetInfo.GetClassyName(),
                                targetInfo.Rank.GetClassyName() );
                return;
            }

            if( ConfigKey.RequireRankChangeReason.GetBool() && String.IsNullOrEmpty( reason ) ) {
                if( promote ) {
                    player.Message( "&WPlease specify a promotion reason." );
                } else {
                    player.Message( "&WPlease specify a demotion reason." );
                }
                cdChangeRank.PrintUsage( player );
                return;
            }

            RankChangeType changeType;
            if( newRank >= targetInfo.Rank ) {
                changeType = (automatic ? RankChangeType.AutoPromoted : RankChangeType.Promoted);
            } else {
                changeType = (automatic ? RankChangeType.AutoDemoted : RankChangeType.Demoted);
            }

            string verb = (promote ? "promoted" : "demoted");

            // Do the rank change
            if( (promote && targetInfo.Rank < newRank) ||
                (!promote && targetInfo.Rank > newRank) ) {
                Rank oldRank = targetInfo.Rank;

                if( Server.RaisePlayerInfoRankChangingEvent( targetInfo, player, newRank, reason, changeType ) ) {
                    throw new OperationCanceledException( "Cancelled by plugin." );
                }

                if( !silent ) Logger.Log( "{0} {1} {2} from {3} to {4}.", LogType.UserActivity,
                                          player.Name, verb, targetInfo.Name, targetInfo.Rank.Name, newRank.Name );

                // if player is online, toggle visible/invisible players
                if( target != null && target.World != null ) {

                    HashSet<Player> invisiblePlayers = new HashSet<Player>();

                    Player[] worldPlayerList = target.World.PlayerList;
                    for( int i = 0; i < worldPlayerList.Length; i++ ) {
                        if( !target.CanSee( worldPlayerList[i] ) ) {
                            invisiblePlayers.Add( worldPlayerList[i] );
                        }
                    }


                    // ==== Actual rank change happens here ====
                    targetInfo.ProcessRankChange( newRank, player, reason, changeType );
                    Server.RaisePlayerListChangedEvent();
                    Server.RaisePlayerInfoRankChangedEvent( targetInfo, player, oldRank, reason, changeType );
                    // ==== Actual rank change happens here ====


                    // change admincrete deletion permission
                    target.Send( PacketWriter.MakeSetPermission( target ) );

                    // inform the player of the rank change
                    target.Message( "You have been {0} to {1}&S by {2}",
                                    verb,
                                    newRank.GetClassyName(),
                                    player.GetClassyName() );

                    // check if player is still patrollable by others
                    target.World.CheckIfPlayerIsPatrollable( target );

                } else {
                    // ==== Actual rank change happens here (offline) ====
                    targetInfo.ProcessRankChange( newRank, player, reason, changeType );
                    Server.RaisePlayerInfoRankChangedEvent( targetInfo, player, oldRank, reason, changeType );
                    // ==== Actual rank change happens here (offline) ====
                }

                if( !silent ) {
                    if( ConfigKey.AnnounceRankChanges.GetBool() ) {
                        Server.SendToAllExcept( "{0}&S {1} {2} from {3}&S to {4}", target,
                                                player.GetClassyName(),
                                                verb,
                                                targetInfo.Name,
                                                oldRank.GetClassyName(),
                                                newRank.GetClassyName() );
                        if( ConfigKey.AnnounceRankChangeReasons.GetBool() && !String.IsNullOrEmpty( reason ) ) {
                            Server.SendToAll( "&S{0} reason: {1}",
                                              promote ? "Promotion" : "Demotion",
                                              reason );
                        }
                    } else {
                        player.Message( "You {0} {1} from {2}&S to {3}",
                                        verb,
                                        targetInfo.Name,
                                        oldRank.GetClassyName(),
                                        newRank.GetClassyName() );
                        if( target != null && !String.IsNullOrEmpty( reason ) ) {
                            target.Message( "&S{0} reason: {1}",
                                            promote ? "Promotion" : "Demotion",
                                            reason );
                        }
                    }
                }

            } else {
                player.Message( "{0}&S is already same or {1} rank than {2}",
                                targetInfo.GetClassyName(),
                                (promote ? "higher" : "lower"),
                                newRank.GetClassyName() );
=======
            try {
                targetInfo.ChangeRank( player, newRank, cmd.NextAll(), true, true, false );
            } catch( PlayerOpException ex ) {
                player.Message( ex.MessageColored );
>>>>>>> ef829fac
            }
        }


        #endregion


        #region Hide

        static readonly CommandDescriptor CdHide = new CommandDescriptor {
            Name = "hide",
            Category = CommandCategory.Moderation,
            Permissions = new[] { Permission.Hide },
            Usage = "/hide [silent]",
            Help = "Enables invisible mode. It looks to other players like you left the server, " +
                   "but you can still do anything - chat, build, delete, type commands - as usual. " +
                   "Great way to spy on griefers and scare newbies. " +
                   "Call &H/unhide&S to reveal yourself.",
            Handler = HideHandler
        };

        static void HideHandler( Player player, Command cmd ) {
            if( player.Info.IsHidden ) {
                player.Message( "You are already hidden." );
                return;
            }

            string silentString = cmd.Next();
            bool silent = false;
            if( silentString != null ) {
                silent = silentString.Equals( "silent", StringComparison.OrdinalIgnoreCase );
            }

            player.Info.IsHidden = true;
            player.Message( "&8You are now hidden." );

            // to make it look like player just logged out in /info
            player.Info.LastSeen = DateTime.UtcNow;

            if( !silent ) {
                if( ConfigKey.ShowConnectionMessages.Enabled() ) {
                    Server.Players.CantSee( player ).Message( "&SPlayer {0}&S left the server.", player.ClassyName );
                }
<<<<<<< HEAD
                if( ConfigKey.IRCBotAnnounceServerJoins.GetBool() ) {
                    IRC.PlayerDisconnectedHandler( null, new PlayerDisconnectedEventArgs( player, LeaveReason.ClientQuit ) );
=======
                if( ConfigKey.IRCBotAnnounceServerJoins.Enabled() ) {
                    IRC.PlayerDisconnectedHandler( null, new PlayerDisconnectedEventArgs( player, LeaveReason.ClientQuit, true ) );
>>>>>>> ef829fac
                }
            }

            // for aware players: notify
            Server.Players.CanSee( player ).Message( "&SPlayer {0}&S is now hidden.", player.ClassyName );

            Player.RaisePlayerHideChangedEvent( player );
        }



        static readonly CommandDescriptor CdUnhide = new CommandDescriptor {
            Name = "unhide",
            Category = CommandCategory.Moderation,
            Permissions = new[] { Permission.Hide },
            Usage = "/unhide [silent]",
            Help = "Disables the &H/hide&S invisible mode. " +
                   "It looks to other players like you just joined the server.",
            Handler = UnhideHandler
        };

        static void UnhideHandler( Player player, Command cmd ) {
            if( !player.Info.IsHidden ) {
                player.Message( "You are not currently hidden." );
                return;
            }

            bool silent = cmd.HasNext;

            // for aware players: notify
            Server.Players.CanSee( player ).Message( "&SPlayer {0}&S is no longer hidden.",
                                                     player.ClassyName );
            player.Message( "&8You are no longer hidden." );
            player.Info.IsHidden = false;
            if( !silent ) {
                if( ConfigKey.ShowConnectionMessages.Enabled() ) {
                    Server.Players.CantSee( player ).Message( Server.MakePlayerConnectedMessage( player, false, player.World ) );
                }
                if( ConfigKey.IRCBotAnnounceServerJoins.Enabled() ) {
                    IRC.PlayerReadyHandler( null, new PlayerConnectedEventArgs( player, player.World ) );
                }
            }

            Player.RaisePlayerHideChangedEvent( player );
        }

        #endregion


        #region Set Spawn

        static readonly CommandDescriptor CdSetSpawn = new CommandDescriptor {
            Name = "setspawn",
            Category = CommandCategory.Moderation | CommandCategory.World,
            Permissions = new[] { Permission.SetSpawn },
            Help = "Assigns your current location to be the spawn point of the map/world. " +
                   "If an optional PlayerName param is given, the spawn point of only that player is changed instead.",
            Usage = "/setspawn [PlayerName]",
            Handler = SetSpawnHandler
        };

        static void SetSpawnHandler( Player player, Command cmd ) {
            string playerName = cmd.Next();
            if( playerName == null ) {
                player.World.Map.Spawn = player.Position;
                player.TeleportTo( player.World.Map.Spawn );
                player.Send( PacketWriter.MakeAddEntity( 255, player.ListName, player.Position ) );
                player.Message( "New spawn point saved." );
                Logger.Log( "{0} changed the spawned point.", LogType.UserActivity,
                            player.Name );

            } else if( player.Can( Permission.Bring ) ) {
                Player[] infos = player.World.FindPlayers( player, playerName );
                if( infos.Length == 1 ) {
                    Player target = infos[0];
                    if( player.Can( Permission.Bring, target.Info.Rank ) ) {
                        target.Send( PacketWriter.MakeAddEntity( 255, target.ListName, player.Position ) );
                    } else {
                        player.Message( "You can only set spawn of players ranked {0}&S or lower.",
                                        player.Info.Rank.GetLimit( Permission.Bring ).ClassyName );
                        player.Message( "{0}&S is ranked {1}", target.ClassyName, target.Info.Rank.ClassyName );
                    }

                } else if( infos.Length > 0 ) {
                    player.MessageManyMatches( "player", infos );

                } else {
                    infos = Server.FindPlayers( player, playerName, true );
                    if( infos.Length > 0 ) {
                        player.Message( "You can only set spawn of players on the same world as you." );
                    } else {
                        player.MessageNoPlayer( playerName );
                    }
                }
            } else {
                player.MessageNoAccess( CdSetSpawn );
            }
        }

        #endregion


        #region Freeze

        static readonly CommandDescriptor CdFreeze = new CommandDescriptor {
            Name = "freeze",
            Aliases = new[] { "f" },
            Category = CommandCategory.Moderation,
            IsConsoleSafe = true,
            Permissions = new[] { Permission.Freeze },
            Usage = "/freeze PlayerName",
            Help = "Freezes the specified player in place. " +
                   "This is usually effective, but not hacking-proof. " +
                   "To release the player, use &H/unfreeze PlayerName",
            Handler = FreezeHandler
        };

        static void FreezeHandler( Player player, Command cmd ) {
            string name = cmd.Next();
            if( name == null ) {
                CdFreeze.PrintUsage( player );
                return;
            }

            Player target = Server.FindPlayerOrPrintMatches( player, name, false, true );
            if( target == null ) return;

            try {
                target.Info.Freeze( player, true, true );
            } catch( PlayerOpException ex ) {
                player.Message( ex.MessageColored );
            }
        }


        static readonly CommandDescriptor CdUnfreeze = new CommandDescriptor {
            Name = "unfreeze",
            Aliases = new[] { "uf" },
            Category = CommandCategory.Moderation,
            IsConsoleSafe = true,
            Permissions = new[] { Permission.Freeze },
            Usage = "/unfreeze PlayerName",
            Help = "Releases the player from a frozen state. See &H/help freeze&S for more information.",
            Handler = UnfreezeHandler
        };

        static void UnfreezeHandler( Player player, Command cmd ) {
            string name = cmd.Next();
            if( name == null ) {
                CdFreeze.PrintUsage( player );
                return;
            }

            Player target = Server.FindPlayerOrPrintMatches( player, name, false, true );
            if( target == null ) return;

            try {
                target.Info.Unfreeze( player, true, true );
            } catch( PlayerOpException ex ) {
                player.Message( ex.MessageColored );
            }
        }

        #endregion


        #region TP

        static readonly CommandDescriptor CdTP = new CommandDescriptor {
            Name = "tp",
            Category = CommandCategory.Moderation,
            Permissions = new[] { Permission.Teleport },
            Usage = "/tp PlayerName&S or &H/tp X Y Z",
            Help = "Teleports you to a specified player's location. " +
                   "If coordinates are given, teleports to that location.",
            Handler = TPHandler
        };

        static void TPHandler( Player player, Command cmd ) {
            string name = cmd.Next();
            if( name == null ) {
                CdTP.PrintUsage( player );
                return;
            }

            if( cmd.Next() != null ) {
                cmd.Rewind();
                int x, y, z;
                if( cmd.NextInt( out x ) && cmd.NextInt( out y ) && cmd.NextInt( out z ) ) {

                    if( x <= -1024 || x >= 1024 || y <= -1024 || y >= 1024 || z <= -1024 || z >= 1024 ) {
                        player.Message( "Coordinates are outside the valid range!" );

                    } else {
                        player.TeleportTo( new Position {
                            X = (short)(x * 32 + 16),
                            Y = (short)(y * 32 + 16),
                            Z = (short)(z * 32 + 16),
                            R = player.Position.R,
                            L = player.Position.L
                        } );
                    }
                } else {
                    CdTP.PrintUsage( player );
                }

            } else {
                Player[] matches = Server.FindPlayers( player, name, true );
                if( matches.Length == 1 ) {
                    Player target = matches[0];

                    if( target.World == player.World ) {
                        player.TeleportTo( target.Position );

                    } else {
                        switch( target.World.AccessSecurity.CheckDetailed( player.Info ) ) {
                            case SecurityCheckResult.Allowed:
                            case SecurityCheckResult.WhiteListed:
                                if( target.World.IsFull ) {
                                    player.Message( "Cannot teleport to {0}&S because world {1}&S is full.",
                                                    target.ClassyName,
                                                    target.World.ClassyName );
                                    return;
                                }
                                player.StopSpectating();
                                player.JoinWorld( target.World, WorldChangeReason.Tp, target.Position );
                                break;
                            case SecurityCheckResult.BlackListed:
                                player.Message( "Cannot teleport to {0}&S because you are blacklisted on world {1}",
                                                target.ClassyName,
                                                target.World.ClassyName );
                                break;
                            case SecurityCheckResult.RankTooLow:
                                player.Message( "Cannot teleport to {0}&S because world {1}&S requires {2}+&S to join.",
                                                target.ClassyName,
                                                target.World.ClassyName,
                                                target.World.AccessSecurity.MinRank.ClassyName );
                                break;
                            // TODO: case PermissionType.RankTooHigh:
                        }
                    }

                } else if( matches.Length > 1 ) {
                    player.MessageManyMatches( "player", matches );

                } else {
                    // Try to guess if player typed "/tp" instead of "/join"
                    World[] worlds = WorldManager.FindWorlds( player, name );

                    if( worlds.Length == 1 ) {
                        player.StopSpectating();
                        player.ParseMessage( "/join " + name, false );
                    } else {
                        player.MessageNoPlayer( name );
                    }
                }
            }
        }

        #endregion


        #region Bring / WorldBring / BringAll

        static readonly CommandDescriptor CdBring = new CommandDescriptor {
            Name = "bring",
            IsConsoleSafe = true,
            Aliases = new[] { "summon", "fetch" },
            Category = CommandCategory.Moderation,
            Permissions = new[] { Permission.Bring },
            Usage = "/bring PlayerName [ToPlayer]",
            Help = "Teleports another player to your location. " +
                   "If the optional second parameter is given, teleports player to another player.",
            Handler = BringHandler
        };

        static void BringHandler( Player player, Command cmd ) {
            string name = cmd.Next();
            if( name == null ) {
                CdBring.PrintUsage( player );
                return;
            }

            // bringing someone to another player (instead of to self)
            string toName = cmd.Next();
            Player toPlayer = player;
            if( toName != null ) {
                toPlayer = Server.FindPlayerOrPrintMatches( player, toName, false, true );
                if( toPlayer == null ) return;
            } else if( toPlayer.World == null ) {
                player.Message( "When used from console, /bring requires both names to be given." );
                return;
            }

            World world = toPlayer.World;

            Player target = Server.FindPlayerOrPrintMatches( player, name, false, true );
            if( target == null ) return;

            if( !player.Can( Permission.Bring, target.Info.Rank ) ) {
                player.Message( "You can only bring players ranked {0}&S or lower.",
                                player.Info.Rank.GetLimit( Permission.Bring ).ClassyName );
                player.Message( "{0}&S is ranked {1}",
                                target.ClassyName, target.Info.Rank.ClassyName );
                return;
            }

            if( target.World == world ) {
                // teleport within the same world
                target.TeleportTo( toPlayer.Position );

            } else {
                if( world.AccessSecurity.CheckDetailed( target.Info ) == SecurityCheckResult.RankTooLow &&
                    player.CanJoin(world) && !cmd.IsConfirmed ) {
                    player.Confirm( cmd,
                                    "Player {0}&S is ranked too low to join {1}&S. Override world permissions?",
                                    target.Name,
                                    world );
                    return;
                }
                // teleport to a different world
                BringPlayerToWorld( player, target, world, true, true );
            }
        }


        static readonly CommandDescriptor CdWorldBring = new CommandDescriptor {
            Name = "wbring",
            IsConsoleSafe = true,
            Category = CommandCategory.Moderation,
            Permissions = new[] { Permission.Bring },
            Usage = "/wbring PlayerName WorldName",
            Help = "Teleports a player to the given world's spawn.",
            Handler = WorldBringHandler
        };

        static void WorldBringHandler( Player player, Command cmd ) {
            string playerName = cmd.Next();
            string worldName = cmd.Next();
            if( playerName == null || worldName == null ) {
                CdBring.PrintUsage( player );
                return;
            }

            Player target = Server.FindPlayerOrPrintMatches( player, playerName, false, true );
            World world = WorldManager.FindWorldOrPrintMatches( player, worldName );

            if( target == null || world == null ) return;

            if( !player.Can( Permission.Bring, target.Info.Rank ) ) {
                player.Message( "You can only wbring players ranked {0}&S or lower.",
                                player.Info.Rank.GetLimit( Permission.Bring ).ClassyName );
                player.Message( "{0}&S is ranked {1}",
                                target.ClassyName, target.Info.Rank.ClassyName );
                return;
            }

            if( world == target.World ) {
                player.Message( "Player {0}&S is already in world {1}",
                                target.ClassyName, world.ClassyName );
                return;
            }

            if( world.AccessSecurity.CheckDetailed( target.Info ) == SecurityCheckResult.RankTooLow &&
                player.CanJoin( world ) && !cmd.IsConfirmed ) {
                player.Confirm( cmd,
                                "Player {0}&S is ranked too low to join {1}&S. Override world permissions?",
                                target.ClassyName, world.ClassyName );
                return;
            }
            BringPlayerToWorld( player, target, world, true, false );
        }


        static readonly CommandDescriptor CdBringAll = new CommandDescriptor {
            Name = "bringall",
            Category = CommandCategory.Moderation,
            Permissions = new[] { Permission.Bring, Permission.BringAll },
            Usage = "/bringall [@Rank [@AnotherRank]] [*|World [AnotherWorld]]",
            Help = "Teleports all players from your world to you. " +
                   "If any world names are given, only teleports players from those worlds. " +
                   "If any rank names are given, only teleports players of those ranks.",
            Handler = BringAllHandler
        };

        static void BringAllHandler( Player player, Command cmd ) {
            List<World> targetWorlds = new List<World>();
            List<Rank> targetRanks = new List<Rank>();
            bool allWorlds = false;
            bool allRanks = true;

            // Parse the list of worlds and ranks
            string arg;
            while( (arg = cmd.Next()) != null ) {
                if( arg.StartsWith( "@" ) ) {
                    Rank rank = RankManager.FindRank( arg.Substring( 1 ) );
                    if( rank == null ) {
                        player.Message( "Unknown rank: {0}", arg.Substring( 1 ) );
                        return;
                    } else {
                        if( player.Can( Permission.Bring, rank ) ) {
                            targetRanks.Add( rank );
                        } else {
                            player.Message( "&WYou are not allowed to &H/bring&W players of rank {0}",
                                            rank.ClassyName );
                        }
                        allRanks = false;
                    }
                } else if( arg == "*" ) {
                    allWorlds = true;
                } else {
                    World world = WorldManager.FindWorldOrPrintMatches( player, arg );
                    if( world == null ) return;
                    targetWorlds.Add( world );
                }
            }

            // If no worlds were specified, use player's current world
            if( !allWorlds && targetWorlds.Count == 0 ) {
                targetWorlds.Add( player.World );
            }

            // Apply all the rank and world options
            HashSet<Player> targetPlayers;
            if( allRanks && allWorlds ) {
                targetPlayers = new HashSet<Player>( Server.Players );
            } else if( allWorlds ) {
                targetPlayers = new HashSet<Player>();
                foreach( Rank rank in targetRanks ) {
                    foreach( Player rankPlayer in Server.Players.Ranked( rank ) ) {
                        targetPlayers.Add( rankPlayer );
                    }
                }
            } else if( allRanks ) {
                targetPlayers = new HashSet<Player>();
                foreach( World world in targetWorlds ) {
                    foreach( Player worldPlayer in world.Players ) {
                        targetPlayers.Add( worldPlayer );
                    }
                }
            } else {
                targetPlayers = new HashSet<Player>();
                foreach( Rank rank in targetRanks ) {
                    foreach( World world in targetWorlds ) {
                        foreach( Player rankWorldPlayer in world.Players.Ranked( rank ) ) {
                            targetPlayers.Add( rankWorldPlayer );
                        }
                    }
                }
            }

            // Remove the player him/herself
            targetPlayers.Remove( player );

            int count = 0;

            // Actually bring all the players
            foreach( Player targetPlayer in targetPlayers.Where( player.CanSee ) ) {
                if( targetPlayer.World == player.World ) {
                    // teleport within the same world
                    targetPlayer.TeleportTo( player.Position );
                    targetPlayer.Position = player.Position;
                    if( targetPlayer.Info.IsFrozen ) {
                        targetPlayer.Position = player.Position;
                    }

                } else {
                    // teleport to a different world
                    BringPlayerToWorld( player, targetPlayer, player.World, false, true );
                }
                count++;
            }

            // Check if there's anyone to bring
            if( count == 0 ) {
                player.Message( "No players to bring!" );
            } else {
                player.Message( "Bringing {0} players...", count );
            }
        }



        static void BringPlayerToWorld( [NotNull] Player player, [NotNull] Player target, [NotNull] World world, bool overridePermissions, bool usePlayerPosition ) {
            if( player == null ) throw new ArgumentNullException( "player" );
            if( target == null ) throw new ArgumentNullException( "target" );
            if( world == null ) throw new ArgumentNullException( "world" );
            switch( world.AccessSecurity.CheckDetailed( target.Info ) ) {
                case SecurityCheckResult.Allowed:
                case SecurityCheckResult.WhiteListed:
                    if( world.IsFull ) {
                        player.Message( "Cannot bring {0}&S because world {1}&S is full.",
                                        target.ClassyName,
                                        world.ClassyName );
                        return;
                    }
                    target.StopSpectating();
                    if( usePlayerPosition ) {
                        target.JoinWorld( world, WorldChangeReason.Bring, player.Position );
                    } else {
                        target.JoinWorld( world, WorldChangeReason.Bring );
                    }
                    break;

                case SecurityCheckResult.BlackListed:
                    player.Message( "Cannot bring {0}&S because he/she is blacklisted on world {1}",
                                    target.ClassyName,
                                    world.ClassyName );
                    break;

                case SecurityCheckResult.RankTooLow:
                    if( overridePermissions ) {
                        target.StopSpectating();
                        if( usePlayerPosition ) {
                            target.JoinWorld( world, WorldChangeReason.Bring, player.Position );
                        } else {
                            target.JoinWorld( world, WorldChangeReason.Bring );
                        }
                    } else {
                        player.Message( "Cannot bring {0}&S because world {1}&S requires {2}+&S to join.",
                                        target.ClassyName,
                                        world.ClassyName,
                                        world.AccessSecurity.MinRank.ClassyName );
                    }
                    break;
                // TODO: case PermissionType.RankTooHigh:
            }
        }

        #endregion


        #region Patrol & SpecPatrol

        static readonly CommandDescriptor CdPatrol = new CommandDescriptor {
            Name = "patrol",
            Aliases = new[] { "pat" },
            Category = CommandCategory.Moderation,
            Permissions = new[] { Permission.Patrol },
            Help = "Teleports you to the next player in need of checking.",
            Handler = PatrolHandler
        };

        static void PatrolHandler( Player player, Command cmd ) {
            Player target = player.World.GetNextPatrolTarget( player );
            if( target == null ) {
                player.Message( "Patrol: No one to patrol in this world." );
                return;
            }

            player.TeleportTo( target.Position );
            player.Message( "Patrol: Teleporting to {0}", target.ClassyName );
        }


        static readonly CommandDescriptor CdSpecPatrol = new CommandDescriptor {
            Name = "specpatrol",
            Aliases = new[] { "spat" },
            Category = CommandCategory.Moderation,
            Permissions = new[] { Permission.Patrol },
            Help = "Teleports you to the next player in need of checking.",
            Handler = SpecPatrolHandler
        };

        static void SpecPatrolHandler( Player player, Command cmd ) {
            Player target = player.World.GetNextPatrolTarget( player );
            if( target == null ) {
                player.Message( "Patrol: No one to patrol in this world." );
                return;
            }

            target.LastPatrolTime = DateTime.UtcNow;
            player.Spectate( target );
        }

        #endregion


        #region Mute / Unmute

        static readonly TimeSpan MaxMuteDuration = TimeSpan.FromDays( 700 ); // 100w0d

        static readonly CommandDescriptor CdMute = new CommandDescriptor {
            Name = "mute",
            Category = CommandCategory.Moderation | CommandCategory.Chat,
            IsConsoleSafe = true,
            Permissions = new[] { Permission.Mute },
            Help = "Mutes a player for a specified length of time.",
            Usage = "/mute PlayerName Duration",
            Handler = MuteHandler
        };

        static void MuteHandler( Player player, Command cmd ) {
            string targetName = cmd.Next();
            string timeString = cmd.Next();
            TimeSpan duration;

            // validate command parameters
            if( targetName == null || !Player.IsValidName( targetName ) ||
                timeString == null || !timeString.TryParseMiniTimespan( out duration ) ||
                duration <= TimeSpan.Zero ) {
                CdMute.PrintUsage( player );
                return;
            }

            // check if given time exceeds maximum (700 days)
            if( duration > MaxMuteDuration ) {
                player.Message( "Maximum mute duration is {0}.", MaxMuteDuration.ToMiniString() );
                duration = MaxMuteDuration;
            }

            // find the target
            Player target = Server.FindPlayerOrPrintMatches( player, targetName, false, true );
            if( target == null ) return;

            // actually mute
            try {
                target.Info.Mute( player, duration, true, true );
            } catch( PlayerOpException ex ) {
                player.Message( ex.MessageColored );
            }
        }


        static readonly CommandDescriptor CdUnmute = new CommandDescriptor {
            Name = "unmute",
            Category = CommandCategory.Moderation | CommandCategory.Chat,
            IsConsoleSafe = true,
            Permissions = new[] { Permission.Mute },
            Help = "Unmutes a player.",
            Usage = "/unmute PlayerName",
            Handler = UnmuteHandler
        };

        static void UnmuteHandler( Player player, Command cmd ) {
            string targetName = cmd.Next();
            if( targetName != null && Player.IsValidName( targetName ) ) {

                // find target
                Player target = Server.FindPlayerOrPrintMatches( player, targetName, false, true );
                if( target == null ) return;

                try {
                    target.Info.Unmute( player, true, true );
                } catch( PlayerOpException ex ) {
                    player.Message( ex.MessageColored );
                }

            } else {
                CdUnmute.PrintUsage( player );
            }
        }

        #endregion


        #region Spectate / Unspectate

        static readonly CommandDescriptor CdSpectate = new CommandDescriptor {
            Name = "spectate",
            Aliases = new[] { "follow", "spec" },
            Category = CommandCategory.Moderation,
            Permissions = new[] { Permission.Spectate },
            Handler = SpectateHandler
        };

        static void SpectateHandler( Player player, Command cmd ) {
            string targetName = cmd.Next();
            if( targetName == null ) {
                PlayerInfo lastSpec = player.LastSpectatedPlayer;
                if( lastSpec != null ) {
                    Player spec = player.SpectatedPlayer;
                    if( spec != null ) {
                        player.Message( "Now spectating {0}", spec.ClassyName );
                    } else {
                        player.Message( "Last spectated {0}", lastSpec.ClassyName );
                    }
                } else {
                    CdSpectate.PrintUsage( player );
                }
                return;
            }

            Player target = Server.FindPlayerOrPrintMatches( player, targetName, false, true );
            if( target == null ) return;

            if( target == player ) {
                player.Message( "You cannot spectate yourself." );
                return;
            }

            if( !player.Can( Permission.Spectate, target.Info.Rank ) ) {
                player.Message( "You can only spectate players ranked {0}&S or lower.",
                player.Info.Rank.GetLimit( Permission.Spectate ).ClassyName );
                player.Message( "{0}&S is ranked {1}",
                                target.ClassyName, target.Info.Rank.ClassyName );
                return;
            }

            if( !player.Spectate( target ) ) {
                player.Message( "Already spectating {0}", target.ClassyName );
            }
        }


        static readonly CommandDescriptor CdUnspectate = new CommandDescriptor {
            Name = "unspectate",
            Aliases = new[] { "unfollow", "unspec" },
            Category = CommandCategory.Moderation,
            Permissions = new[] { Permission.Spectate },
            Handler = UnspectateHandler
        };

        static void UnspectateHandler( Player player, Command cmd ) {
            if( !player.StopSpectating() ) {
                player.Message( "You are not currently spectating anyone." );
            }
        }

        #endregion


        // freeze target if player is allowed to do so
        static void FreezeIfAllowed( Player player, PlayerInfo targetInfo ) {
            if( !targetInfo.IsFrozen && player.Can( Permission.Freeze, targetInfo.Rank ) ) {
                FreezeHandler( player, new Command( "/freeze " + targetInfo.Name ) );
            }
        }


        // warn player if others are still online from target's IP
        static void WarnIfOtherPlayersOnIP( Player player, PlayerInfo targetInfo, Player except ) {
            Player[] otherPlayers = Server.Players.FromIP( targetInfo.LastIP )
                                                  .Except( except )
                                                  .ToArray();
            if( otherPlayers.Length > 0 ) {
                player.Message( "&WWarning: Other player(s) share IP with {0}&W: {1}",
                                targetInfo.ClassyName,
                                otherPlayers.JoinToClassyString() );
            }
        }
    }
}<|MERGE_RESOLUTION|>--- conflicted
+++ resolved
@@ -10,7 +10,7 @@
     /// <summary>
     /// Most commands for server moderation - kick, ban, rank change, etc - are here.
     /// </summary>
-    public static class ModerationCommands {
+    static class ModerationCommands {
         const string BanCommonHelp = "Ban information can be viewed with &H/baninfo";
 
         internal static void Init() {
@@ -42,44 +42,10 @@
             CommandManager.RegisterCommand( CdFreeze );
             CommandManager.RegisterCommand( CdUnfreeze );
 
-<<<<<<< HEAD
-            CommandManager.RegisterCommand( cdMute );
-            CommandManager.RegisterCommand( cdUnmute );
-
-            //CommandManager.RegisterCommand( cdSpectate );
-            //CommandManager.RegisterCommand( cdUnspectate );
-        }
-
-        /*static readonly CommandDescriptor cdSpectate = new CommandDescriptor {
-            Name = "spectate",
-            Aliases = new[] { "follow" },
-            Category = CommandCategory.Moderation,
-            Permissions = new[] { Permission.Spectate },
-            Handler = Spectate
-        };
-
-        internal static void Spectate( Player player, Command cmd ) {
-            string targetName = cmd.Next();
-            if( targetName == null ) {
-                cdSpectate.PrintUsage( player );
-                return;
-            }
-
-            Player target = Server.FindPlayerOrPrintMatches( player, targetName, false );
-            if( target == null ) return;
-            if( target == player ) {
-                player.Message( "You cannot spectate yourself." );
-                return;
-            }
-
-            player.Spectate( target );
-        }
-=======
             CommandManager.RegisterCommand( CdTP );
             CommandManager.RegisterCommand( CdBring );
             CommandManager.RegisterCommand( CdWorldBring );
             CommandManager.RegisterCommand( CdBringAll );
->>>>>>> ef829fac
 
             CommandManager.RegisterCommand( CdPatrol );
             CommandManager.RegisterCommand( CdSpecPatrol );
@@ -87,25 +53,9 @@
             CommandManager.RegisterCommand( CdMute );
             CommandManager.RegisterCommand( CdUnmute );
 
-<<<<<<< HEAD
-        static readonly CommandDescriptor cdUnspectate = new CommandDescriptor {
-            Name = "unspectate",
-            Aliases = new[] { "unfollow" },
-            Category = CommandCategory.Moderation,
-            Permissions = new[] { Permission.Spectate },
-            Handler = Unspectate
-        };
-
-        internal static void Unspectate( Player player, Command cmd ) {
-            if( !player.StopSpectating() ) {
-                player.Message( "You are not currently spectating anyone." );
-            }
-        }*/
-=======
             CommandManager.RegisterCommand( CdSpectate );
             CommandManager.RegisterCommand( CdUnspectate );
         }
->>>>>>> ef829fac
 
 
         #region Ban / Unban
@@ -308,43 +258,10 @@
             Handler = UnbanAllHandler
         };
 
-<<<<<<< HEAD
-        internal static void UnbanAll( Player player, Command cmd ) {
-            DoBan( player, cmd.Next(), cmd.NextAll(), true, true, true );
-        }
-
-
-
-        public static void DoBan( Player player, string nameOrIP, string reason, bool banIP, bool banAll, bool unban ) {
-            if( nameOrIP == null ) {
-                player.Message( "Please specify player name or IP to ban." );
-                return;
-            }
-
-            IPAddress address;
-            Player target = Server.FindPlayerExact( nameOrIP );
-            PlayerInfo targetInfo;
-            if( target != null ) {
-                targetInfo = target.Info;
-            } else {
-                targetInfo = PlayerDB.FindPlayerInfoExact( nameOrIP );
-            }
-
-            if( ConfigKey.RequireBanReason.GetBool() && string.IsNullOrEmpty( reason ) ) {
-                player.Message( "&WPlease specify a ban/unban reason." );
-                // freeze the target player to prevent further damage
-                if( !unban && target != null && !targetInfo.IsFrozen && player.Can( Permission.Freeze ) && player.Can( Permission.Ban, target.Info.Rank ) ) {
-                    player.Message( "{0}&S has been frozen while you retry.",
-                                    target.GetClassyName() );
-                    Freeze( player, new Command( "/freeze " + target.Name ) );
-                }
-
-=======
         static void UnbanAllHandler( Player player, Command cmd ) {
             string targetNameOrIP = cmd.Next();
             if( targetNameOrIP == null ) {
                 CdUnbanAll.PrintUsage( player );
->>>>>>> ef829fac
                 return;
             }
             string reason = cmd.NextAll();
@@ -544,169 +461,10 @@
                 }
             }
 
-<<<<<<< HEAD
-            DoChangeRank( player, targetInfo, newRank, cmd.NextAll(), false, false );
-        }
-
-
-        /// <summary> Changes player's rank. This needs refactoring BADLY. </summary>
-        /// <param name="player">Player who originated the promotion/demotion action. Must not be null.</param>
-        /// <param name="targetInfo">PlayerInfo of the target player (the one getting promoted/demoted). Must not be null.</param>
-        /// <param name="newRank">New rank to give to target. Must not be null.</param>
-        /// <param name="reason">Reason for promotion/demotion. May be null.</param>
-        /// <param name="silent">Whether rank change should be announced or not.</param>
-        /// <param name="automatic">Whether rank change should be marked as "automatic" or manual.</param>
-        public static void DoChangeRank( Player player, PlayerInfo targetInfo, Rank newRank, string reason, bool silent, bool automatic ) {
-
-            if( player == null ) throw new ArgumentNullException( "player" );
-            if( targetInfo == null ) throw new ArgumentNullException( "targetInfo" );
-            if( newRank == null ) throw new ArgumentNullException( "newRank" );
-
-            bool promote = (targetInfo.Rank < newRank);
-            Player target = targetInfo.PlayerObject;
-
-            // Make sure it's not same rank
-            if( targetInfo.Rank == newRank ) {
-                player.Message( "{0}&S is already ranked {1}",
-                                targetInfo.GetClassyName(),
-                                newRank.GetClassyName() );
-                return;
-            }
-
-            // Make sure player has the general permissions
-            if( promote && !player.Can( Permission.Promote ) ) {
-                player.NoAccessMessage( Permission.Promote );
-                return;
-            } else if( !promote && !player.Can( Permission.Demote ) ) {
-                player.NoAccessMessage( Permission.Demote );
-                return;
-            }
-
-            // Make sure player has the specific permissions (including limits)
-            if( promote && !player.Can( Permission.Promote, newRank ) ) {
-                player.Message( "You can only promote players up to {0}",
-                                player.Info.Rank.GetLimit( Permission.Promote ).GetClassyName() );
-                player.Message( "{0}&S is ranked {1}",
-                                targetInfo.GetClassyName(),
-                                targetInfo.Rank.GetClassyName() );
-                return;
-            } else if( !promote && !player.Can( Permission.Demote, targetInfo.Rank ) ) {
-                player.Message( "You can only demote players ranked {0}&S or lower",
-                                player.Info.Rank.GetLimit( Permission.Demote ).GetClassyName() );
-                player.Message( "{0}&S is ranked {1}",
-                                targetInfo.GetClassyName(),
-                                targetInfo.Rank.GetClassyName() );
-                return;
-            }
-
-            if( ConfigKey.RequireRankChangeReason.GetBool() && String.IsNullOrEmpty( reason ) ) {
-                if( promote ) {
-                    player.Message( "&WPlease specify a promotion reason." );
-                } else {
-                    player.Message( "&WPlease specify a demotion reason." );
-                }
-                cdChangeRank.PrintUsage( player );
-                return;
-            }
-
-            RankChangeType changeType;
-            if( newRank >= targetInfo.Rank ) {
-                changeType = (automatic ? RankChangeType.AutoPromoted : RankChangeType.Promoted);
-            } else {
-                changeType = (automatic ? RankChangeType.AutoDemoted : RankChangeType.Demoted);
-            }
-
-            string verb = (promote ? "promoted" : "demoted");
-
-            // Do the rank change
-            if( (promote && targetInfo.Rank < newRank) ||
-                (!promote && targetInfo.Rank > newRank) ) {
-                Rank oldRank = targetInfo.Rank;
-
-                if( Server.RaisePlayerInfoRankChangingEvent( targetInfo, player, newRank, reason, changeType ) ) {
-                    throw new OperationCanceledException( "Cancelled by plugin." );
-                }
-
-                if( !silent ) Logger.Log( "{0} {1} {2} from {3} to {4}.", LogType.UserActivity,
-                                          player.Name, verb, targetInfo.Name, targetInfo.Rank.Name, newRank.Name );
-
-                // if player is online, toggle visible/invisible players
-                if( target != null && target.World != null ) {
-
-                    HashSet<Player> invisiblePlayers = new HashSet<Player>();
-
-                    Player[] worldPlayerList = target.World.PlayerList;
-                    for( int i = 0; i < worldPlayerList.Length; i++ ) {
-                        if( !target.CanSee( worldPlayerList[i] ) ) {
-                            invisiblePlayers.Add( worldPlayerList[i] );
-                        }
-                    }
-
-
-                    // ==== Actual rank change happens here ====
-                    targetInfo.ProcessRankChange( newRank, player, reason, changeType );
-                    Server.RaisePlayerListChangedEvent();
-                    Server.RaisePlayerInfoRankChangedEvent( targetInfo, player, oldRank, reason, changeType );
-                    // ==== Actual rank change happens here ====
-
-
-                    // change admincrete deletion permission
-                    target.Send( PacketWriter.MakeSetPermission( target ) );
-
-                    // inform the player of the rank change
-                    target.Message( "You have been {0} to {1}&S by {2}",
-                                    verb,
-                                    newRank.GetClassyName(),
-                                    player.GetClassyName() );
-
-                    // check if player is still patrollable by others
-                    target.World.CheckIfPlayerIsPatrollable( target );
-
-                } else {
-                    // ==== Actual rank change happens here (offline) ====
-                    targetInfo.ProcessRankChange( newRank, player, reason, changeType );
-                    Server.RaisePlayerInfoRankChangedEvent( targetInfo, player, oldRank, reason, changeType );
-                    // ==== Actual rank change happens here (offline) ====
-                }
-
-                if( !silent ) {
-                    if( ConfigKey.AnnounceRankChanges.GetBool() ) {
-                        Server.SendToAllExcept( "{0}&S {1} {2} from {3}&S to {4}", target,
-                                                player.GetClassyName(),
-                                                verb,
-                                                targetInfo.Name,
-                                                oldRank.GetClassyName(),
-                                                newRank.GetClassyName() );
-                        if( ConfigKey.AnnounceRankChangeReasons.GetBool() && !String.IsNullOrEmpty( reason ) ) {
-                            Server.SendToAll( "&S{0} reason: {1}",
-                                              promote ? "Promotion" : "Demotion",
-                                              reason );
-                        }
-                    } else {
-                        player.Message( "You {0} {1} from {2}&S to {3}",
-                                        verb,
-                                        targetInfo.Name,
-                                        oldRank.GetClassyName(),
-                                        newRank.GetClassyName() );
-                        if( target != null && !String.IsNullOrEmpty( reason ) ) {
-                            target.Message( "&S{0} reason: {1}",
-                                            promote ? "Promotion" : "Demotion",
-                                            reason );
-                        }
-                    }
-                }
-
-            } else {
-                player.Message( "{0}&S is already same or {1} rank than {2}",
-                                targetInfo.GetClassyName(),
-                                (promote ? "higher" : "lower"),
-                                newRank.GetClassyName() );
-=======
             try {
                 targetInfo.ChangeRank( player, newRank, cmd.NextAll(), true, true, false );
             } catch( PlayerOpException ex ) {
                 player.Message( ex.MessageColored );
->>>>>>> ef829fac
             }
         }
 
@@ -750,13 +508,8 @@
                 if( ConfigKey.ShowConnectionMessages.Enabled() ) {
                     Server.Players.CantSee( player ).Message( "&SPlayer {0}&S left the server.", player.ClassyName );
                 }
-<<<<<<< HEAD
-                if( ConfigKey.IRCBotAnnounceServerJoins.GetBool() ) {
-                    IRC.PlayerDisconnectedHandler( null, new PlayerDisconnectedEventArgs( player, LeaveReason.ClientQuit ) );
-=======
                 if( ConfigKey.IRCBotAnnounceServerJoins.Enabled() ) {
                     IRC.PlayerDisconnectedHandler( null, new PlayerDisconnectedEventArgs( player, LeaveReason.ClientQuit, true ) );
->>>>>>> ef829fac
                 }
             }
 
