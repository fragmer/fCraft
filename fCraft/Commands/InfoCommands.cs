﻿// Copyright 2009, 2010, 2011 Matvei Stefarov <me@matvei.org>
using System;
using System.Collections.Generic;
using System.Diagnostics;
using System.IO;
using System.Linq;
using System.Net;
using System.Text;
using System.Text.RegularExpressions;
using JetBrains.Annotations;

namespace fCraft {
    /// <summary> Contains commands that don't do anything besides displaying some information or text.
    /// Includes several chat commands. </summary>
    static class InfoCommands {

        // Register help commands
        internal static void Init() {
            CommandManager.RegisterCommand( CdInfo );
            CommandManager.RegisterCommand( CdBanInfo );
            CommandManager.RegisterCommand( CdRankInfo );
            CommandManager.RegisterCommand( CdServerInfo );

            CommandManager.RegisterCommand( CdRanks );

            CommandManager.RegisterCommand( CdRules );

            CommandManager.RegisterCommand( CdMeasure );

            CommandManager.RegisterCommand( CdPlayers );

            CommandManager.RegisterCommand( CdWhere );

            CommandManager.RegisterCommand( CdHelp );
            CommandManager.RegisterCommand( CdCommands );

            CommandManager.RegisterCommand( CdColors );

#if DEBUG_SCHEDULER
            CommandManager.RegisterCommand( cdTaskDebug );
#endif
        }


        #region Info

        const int MatchesToShow = 30;

        static readonly Regex RegexNonNameChars = new Regex( @"[^a-zA-Z0-9_\*\.]", RegexOptions.Compiled );

        static readonly CommandDescriptor CdInfo = new CommandDescriptor {
            Name = "info",
            Aliases = new[] { "pinfo" },
            Category = CommandCategory.Info,
            IsConsoleSafe = true,
            UsableByFrozenPlayers = true,
            Usage = "/info [PlayerName or IP [Offset]]",
            Help = "Prints information and stats for a given player. " +
                   "Prints your own stats if no name is given. " +
                   "Prints a list of names if a partial name or an IP is given. ",
            Handler = InfoHandler
        };

        internal static void InfoHandler( Player player, Command cmd ) {
            string name = cmd.Next();
            if( name == null || name.Equals( player.Name, StringComparison.OrdinalIgnoreCase ) ) {
                PrintPlayerInfo( player, player.Info );
                return;

            } else if( !player.Can( Permission.ViewOthersInfo ) ) {
                player.MessageNoAccess( Permission.ViewOthersInfo );
                return;
            }

            PlayerInfo[] infos;
            IPAddress ip;
            if( Server.IsIP( name ) && IPAddress.TryParse( name, out ip ) ) {
                // find players by IP
                infos = PlayerDB.FindPlayers( ip );

            } else if( name.Contains( "*" ) || name.Contains( "." ) ) {
                // find players by regex/wildcard
                string regexString = "^" + RegexNonNameChars.Replace( name, "" ).Replace( "*", ".*" ) + "$";
                Regex regex = new Regex( regexString, RegexOptions.IgnoreCase | RegexOptions.Compiled );
                infos = PlayerDB.FindPlayers( regex );

            } else {
                // find players by partial matching
                PlayerInfo tempInfo;
                if( !PlayerDB.FindPlayerInfo( name, out tempInfo ) ) {
                    infos = PlayerDB.FindPlayers( name );
                } else if( tempInfo == null ) {
                    player.MessageNoPlayer( name );
                    return;
                } else {
                    infos = new[] { tempInfo };
                }
            }

            Array.Sort( infos, new PlayerInfoComparer( player ) );

            if( infos.Length == 1 ) {
                PrintPlayerInfo( player, infos[0] );

            } else if( infos.Length > 1 ) {
                if( infos.Length <= MatchesToShow ) {
                    player.MessageManyMatches( "player", infos );
                } else {
                    int offset;
                    if( !cmd.NextInt( out offset ) ) offset = 0;
                    if( offset >= infos.Length ) {
                        player.Message( "Info: Given offset ({0}) is greater than the number of matches ({1}).",
                                        offset, infos.Length );
                    } else {
                        PlayerInfo[] infosPart = infos.Skip( offset ).Take( MatchesToShow ).ToArray();
                        player.MessageManyMatches( "player", infosPart );
                        if( offset + infosPart.Length < infos.Length ) {
                            player.Message( "Showing {0}-{1} (out of {2}). Next: &H/info {3} {4}",
                                            offset + 1, offset + infosPart.Length, infos.Length,
                                            name, offset + infosPart.Length );
                        } else {
                            player.Message( "Showing matches {0}-{1} (out of {2}).",
                                            offset + 1, offset + infosPart.Length, infos.Length );
                        }
                    }
                }
            } else {
                player.MessageNoPlayer( name );
            }
        }


        public static void PrintPlayerInfo( [NotNull] Player player, [NotNull] PlayerInfo info ) {
            if( player == null ) throw new ArgumentNullException( "player" );
            if( info == null ) throw new ArgumentNullException( "info" );
            Player target = info.PlayerObject;

            // hide online status when hidden
            if( target != null && !player.CanSee( target ) ) {
                target = null;
            }

            if( info.LastIP.Equals( IPAddress.None ) ) {
                player.Message( "About {0}&S: Never seen before.", info.ClassyName );

            } else {
                if( target != null ) {
                    TimeSpan idle = target.IdleTime;
                    if( info.IsHidden ) {
                        if( idle.TotalMinutes > 2 ) {
                            if( player.Can( Permission.ViewPlayerIPs ) ) {
                                player.Message( "About {0}&S: HIDDEN from {1} (idle {2})",
                                                info.ClassyName,
                                                info.LastIP,
                                                idle.ToMiniString() );
                            } else {
                                player.Message( "About {0}&S: HIDDEN (idle {1})",
                                                info.ClassyName,
                                                idle.ToMiniString() );
                            }
                        } else {
                            if( player.Can( Permission.ViewPlayerIPs ) ) {
                                player.Message( "About {0}&S: HIDDEN. Online from {1}",
                                                info.ClassyName,
                                                info.LastIP );
                            } else {
                                player.Message( "About {0}&S: HIDDEN.",
                                                info.ClassyName );
                            }
                        }
                    } else {
                        if( idle.TotalMinutes > 1 ) {
                            if( player.Can( Permission.ViewPlayerIPs ) ) {
                                player.Message( "About {0}&S: Online now from {1} (idle {2})",
                                                info.ClassyName,
                                                info.LastIP,
                                                idle.ToMiniString() );
                            } else {
                                player.Message( "About {0}&S: Online now (idle {1})",
                                                info.ClassyName,
                                                idle.ToMiniString() );
                            }
                        } else {
                            if( player.Can( Permission.ViewPlayerIPs ) ) {
                                player.Message( "About {0}&S: Online now from {1}",
                                                info.ClassyName,
                                                info.LastIP );
                            } else {
                                player.Message( "About {0}&S: Online now.",
                                                info.ClassyName );
                            }
                        }
                    }
                } else {
                    if( player.Can( Permission.ViewPlayerIPs ) ) {
<<<<<<< HEAD
                        player.Message( "About {0}&S: Last seen {1} ago from {2}",
                                        info.GetClassyName(),
                                        info.TimeSinceLastSeen.ToMiniString(),
                                        info.LastIP );
                    } else {
                        player.Message( "About {0}&S: Last seen {1} ago.",
                                        info.GetClassyName(),
                                        info.TimeSinceLastSeen.ToMiniString() );
=======
                        if( info.LeaveReason != LeaveReason.Unknown ) {
                            player.Message( "About {0}&S: Last seen {1} ago from {2} ({3}).",
                                            info.ClassyName,
                                            info.TimeSinceLastSeen.ToMiniString(),
                                            info.LastIP,
                                            info.LeaveReason );
                        } else {
                            player.Message( "About {0}&S: Last seen {1} ago from {2}.",
                                            info.ClassyName,
                                            info.TimeSinceLastSeen.ToMiniString(),
                                            info.LastIP );
                        }
                    } else {
                        if( info.LeaveReason != LeaveReason.Unknown ) {
                            player.Message( "About {0}&S: Last seen {1} ago ({2}).",
                                            info.ClassyName,
                                            info.TimeSinceLastSeen.ToMiniString(),
                                            info.LeaveReason );
                        } else {
                            player.Message( "About {0}&S: Last seen {1} ago.",
                                            info.ClassyName,
                                            info.TimeSinceLastSeen.ToMiniString() );
                        }
>>>>>>> ef829fac
                    }
                }
                // Show login information
                player.Message( "  Logged in {0} time(s) since {1:d MMM yyyy}.",
                                info.TimesVisited,
                                info.FirstLoginDate );
            }

            if( info.IsFrozen ) {
                player.Message( "  Frozen {0} ago by {1}",
                                info.TimeSinceFrozen.ToMiniString(),
                                info.FrozenByClassy );
            }

            if( info.IsMuted ) {
                player.Message( "  Muted for {0} by {1}",
                                info.TimeMutedLeft.ToMiniString(),
                                info.MutedByClassy );
            }

            // Show ban information
            IPBanInfo ipBan = IPBanList.Get( info.LastIP );
            switch( info.BanStatus ) {
                case BanStatus.Banned:
                    if( ipBan != null ) {
                        player.Message( "  Account and IP are &CBANNED&S. See &H/baninfo" );
                    } else {
                        player.Message( "  Account is &CBANNED&S. See &H/baninfo" );
                    }
                    break;
                case BanStatus.IPBanExempt:
                    if( ipBan != null ) {
                        player.Message( "  IP is &CBANNED&S, but account is exempt. See &H/baninfo" );
                    } else {
                        player.Message( "  IP is not banned, and account is exempt. See &H/baninfo" );
                    }
                    break;
                case BanStatus.NotBanned:
                    if( ipBan != null ) {
                        player.Message( "  IP is &CBANNED&S. See &H/baninfo" );
                    }
                    break;
            }


            if( info.LastIP.ToString() != IPAddress.None.ToString() ) {
                // Show alts
                List<PlayerInfo> altNames = new List<PlayerInfo>();
                int bannedAltCount = 0;
                foreach( PlayerInfo playerFromSameIP in PlayerDB.FindPlayers( info.LastIP, 25 ) ) {
                    if( playerFromSameIP == info ) continue;
                    altNames.Add( playerFromSameIP );
                    if( playerFromSameIP.IsBanned ) {
                        bannedAltCount++;
                    }
                }

                if( altNames.Count > 0 ) {
                    altNames.Sort( new PlayerInfoComparer( player ) );
                    if( bannedAltCount > 0 ) {
                        player.Message( "  {0} accounts ({1} banned) on IP: {2}",
                                        altNames.Count,
                                        bannedAltCount,
                                        altNames.ToArray().JoinToClassyString() );
                    } else {
                        player.Message( "  {0} accounts on IP: {1}",
                                        altNames.Count,
                                        altNames.ToArray().JoinToClassyString() );
                    }
                }
            }


            // Stats
            if( info.BlocksDrawn > 500000000 ) {
                player.Message( "  Built {0} and deleted {1} blocks, drew {2}M blocks, wrote {3} messages.",
                                info.BlocksBuilt,
                                info.BlocksDeleted,
                                info.BlocksDrawn / 1000000,
                                info.MessagesWritten );
            } else if( info.BlocksDrawn > 500000 ) {
                player.Message( "  Built {0} and deleted {1} blocks, drew {2}K blocks, wrote {3} messages.",
                                info.BlocksBuilt,
                                info.BlocksDeleted,
                                info.BlocksDrawn / 1000,
                                info.MessagesWritten );
            } else if( info.BlocksDrawn > 0 ) {
                player.Message( "  Built {0} and deleted {1} blocks, drew {2} blocks, wrote {3} messages.",
                                info.BlocksBuilt,
                                info.BlocksDeleted,
                                info.BlocksDrawn,
                                info.MessagesWritten );
            } else {
                player.Message( "  Built {0} and deleted {1} blocks, wrote {2} messages.",
                                info.BlocksBuilt,
                                info.BlocksDeleted,
                                info.MessagesWritten );
            }


            // More stats
            if( info.TimesBannedOthers > 0 || info.TimesKickedOthers > 0 ) {
                player.Message( "  Kicked {0} and banned {1} players.", info.TimesKickedOthers, info.TimesBannedOthers );
            }

            if( info.TimesKicked > 0 ) {
                if( info.LastKickDate != DateTime.MinValue ) {
                    player.Message( "  Got kicked {0} times. Last kick {1} ago by {2}",
                                    info.TimesKicked,
                                    info.TimeSinceLastKick.ToMiniString(),
                                    info.LastKickBy );
                    if( info.LastKickReason.Length > 0 ) {
                        player.Message( "  Last kick reason: {0}", info.LastKickReason );
                    }
                } else {
                    player.Message( "  Got kicked {0} times", info.TimesKicked );
                }
            }


            // Promotion/demotion
            if( info.PreviousRank == null ) {
                if( String.IsNullOrEmpty( info.RankChangedBy ) ) {
                    player.Message( "  Rank is {0}&S (default).",
                                    info.Rank.ClassyName );
                } else {
                    player.Message( "  Promoted to {0}&S by {1} {2} ago.",
                                    info.Rank.ClassyName,
                                    info.RankChangedBy,
                                    info.TimeSinceRankChange.ToMiniString() );
                    if( !string.IsNullOrEmpty( info.RankChangeReason ) ) {
                        player.Message( "  Promotion reason: {0}", info.RankChangeReason );
                    }
                }
            } else if( info.PreviousRank < info.Rank ) {
                player.Message( "  Promoted from {0}&S to {1}&S by {2} {3} ago.",
                                info.PreviousRank.ClassyName,
                                info.Rank.ClassyName,
                                info.RankChangedBy,
                                info.TimeSinceRankChange.ToMiniString() );
                if( !string.IsNullOrEmpty( info.RankChangeReason ) ) {
                    player.Message( "  Promotion reason: {0}", info.RankChangeReason );
                }
            } else {
                player.Message( "  Demoted from {0}&S to {1}&S by {2} {3} ago.",
                                info.PreviousRank.ClassyName,
                                info.Rank.ClassyName,
                                info.RankChangedBy,
                                info.TimeSinceRankChange.ToMiniString() );
                if( info.RankChangeReason.Length > 0 ) {
                    player.Message( "  Demotion reason: {0}", info.RankChangeReason );
                }
            }

            if( info.LastIP.ToString() != IPAddress.None.ToString() ) {
                // Time on the server
                TimeSpan totalTime = info.TotalTime;
                if( target != null ) {
                    totalTime = totalTime.Add( info.TimeSinceLastLogin );
                }
                player.Message( "  Spent a total of {0:F1} hours ({1:F1} minutes) here.",
                                totalTime.TotalHours,
                                totalTime.TotalMinutes );
            }
        }

        #endregion


        #region BanInfo

        static readonly CommandDescriptor CdBanInfo = new CommandDescriptor {
            Name = "baninfo",
            Category = CommandCategory.Info,
            IsConsoleSafe = true,
            UsableByFrozenPlayers = true,
            Usage = "/baninfo [PlayerName|IPAddress]",
            Help = "Prints information about past and present bans/unbans associated with the PlayerName or IP. " +
                   "If no name is given, this prints your own ban info.",
            Handler = BanInfoHandler
        };

        internal static void BanInfoHandler( Player player, Command cmd ) {
            string name = cmd.Next();
            IPAddress address;
            if( name == null ) {
                name = player.Name;
            } else if( !player.Can( Permission.ViewOthersInfo ) ) {
                player.MessageNoAccess( Permission.ViewOthersInfo );
                return;
            }

            if( Server.IsIP( name ) && IPAddress.TryParse( name, out address ) ) {
                IPBanInfo info = IPBanList.Get( address );
                if( info != null ) {
                    player.Message( "{0} was banned by {1} on {2:dd MMM yyyy}.",
                                    info.Address,
                                    info.BannedBy,
                                    info.BanDate );
                    if( !String.IsNullOrEmpty( info.PlayerName ) ) {
                        player.Message( "  IP ban was banned by association with {0}",
                                        info.PlayerName );
                    }
                    if( info.Attempts > 0 ) {
                        player.Message( "  There have been {0} attempts to log in, most recently", info.Attempts );
                        player.Message( "  on {0:dd MMM yyyy} by {1}.",
                                        info.LastAttemptDate,
                                        info.LastAttemptName );
                    }
                    if( info.BanReason.Length > 0 ) {
                        player.Message( "  Ban reason: {0}", info.BanReason );
                    }
                } else {
                    player.Message( "{0} is currently NOT banned.", address );
                }

            } else {
                PlayerInfo info;
                if( !PlayerDB.FindPlayerInfo( name, out info ) ) {
                    player.Message( "More than one player found matching \"{0}\"", name );
                } else if( info != null ) {
                    IPBanInfo ipBan = IPBanList.Get( info.LastIP );
                    switch( info.BanStatus ) {
                        case BanStatus.Banned:
                            if( ipBan != null ) {
                                player.Message( "Player {0}&S and their IP are &CBANNED&S.", info.ClassyName );
                            } else {
                                player.Message( "Player {0}&S is &CBANNED&S (but their IP is not).", info.ClassyName );
                            }
                            break;
                        case BanStatus.IPBanExempt:
                            if( ipBan != null ) {
                                player.Message( "Player {0}&S is exempt from an existing IP ban.", info.ClassyName );
                            } else {
                                player.Message( "Player {0}&S is exempt from IP bans.", info.ClassyName );
                            }
                            break;
                        case BanStatus.NotBanned:
                            if( ipBan != null ) {
                                player.Message( "Player {0}&s is not banned, but their IP is.", info.ClassyName );
                            } else {
                                player.Message( "Player {0}&s is not banned.", info.ClassyName );
                            }
                            break;
                    }

                    if( !String.IsNullOrEmpty( info.BannedBy ) || info.BanDate != DateTime.MinValue ) {
                        player.Message( "  Last ban by {0} on {1:dd MMM yyyy} ({2} ago).",
                                        info.BannedBy,
                                        info.BanDate,
                                        info.TimeSinceBan.ToMiniString() );
                        if( info.BanReason.Length > 0 ) {
                            player.Message( "  Last ban reason: {0}", info.BanReason );
                        }
                    }
                    if( !String.IsNullOrEmpty( info.UnbannedBy ) || info.UnbanDate != DateTime.MinValue ) {
                        player.Message( "  Unbanned by {0} on {1:dd MMM yyyy} ({2} ago).",
                                        info.UnbannedBy,
                                        info.UnbanDate,
                                        info.TimeSinceUnban.ToMiniString() );
                        if( info.UnbanReason.Length > 0 ) {
                            player.Message( "  Last unban reason: {0}", info.UnbanReason );
                        }
                    }
                    if( info.BanDate != DateTime.MinValue ) {
                        TimeSpan banDuration;
                        if( info.IsBanned ) {
                            banDuration = info.TimeSinceBan;
                        } else {
                            banDuration = info.UnbanDate.Subtract( info.BanDate );
                        }
                        player.Message( "  Last ban duration: {0}",
                                        banDuration.ToMiniString() );
                    }
                } else {
                    player.MessageNoPlayer( name );
                }
            }
        }

        #endregion


        #region RankInfo

        static readonly CommandDescriptor CdRankInfo = new CommandDescriptor {
            Name = "rankinfo",
            Aliases = new[] { "rinfo" },
            Category = CommandCategory.Info,
            IsConsoleSafe = true,
            UsableByFrozenPlayers = true,
            Usage = "/rankinfo RankName",
            Help = "Shows a list of permissions granted to a rank. To see a list of all ranks, use &H/ranks",
            Handler = RankInfoHandler
        };

        // Shows general information about a particular rank.
        static void RankInfoHandler( Player player, Command cmd ) {
            Rank rank;

            string rankName = cmd.Next();
            if( rankName == null ) {
                rank = player.Info.Rank;
            } else {
                rank = RankManager.FindRank( rankName );
                if( rank == null ) {
                    player.Message( "No such rank: \"{0}\". See &H/ranks", rankName );
                    return;
                }
            }

            List<Permission> permissions = new List<Permission>();
            for( int i = 0; i < rank.Permissions.Length; i++ ) {
                if( rank.Permissions[i] ) {
                    permissions.Add( (Permission)i );
                }
            }

            Permission[] sortedPermissionNames =
                permissions.OrderBy( s => s.ToString(), StringComparer.OrdinalIgnoreCase ).ToArray();
            {
                StringBuilder sb = new StringBuilder();
                sb.AppendFormat( "Players of rank {0}&S can: ", rank.ClassyName );
                bool first = true;
                for( int i = 0; i < sortedPermissionNames.Length; i++ ) {
                    Permission p = sortedPermissionNames[i];
                    if( !first ) sb.Append( ',' ).Append( ' ' );
                    Rank permissionLimit = rank.PermissionLimits[(int)p];
                    sb.Append( p );
                    if( permissionLimit != null ) {
                        sb.AppendFormat( "({0}&S)", permissionLimit.ClassyName );
                    }
                    first = false;
                }
                player.Message( sb.ToString() );
            }

            if( rank.Can( Permission.Draw ) ) {
                StringBuilder sb = new StringBuilder();
                if( rank.DrawLimit > 0 ) {
                    sb.AppendFormat( "Draw limit: {0} blocks.", rank.DrawLimit );
                } else {
                    sb.AppendFormat( "Draw limit: None (unlimited)." );
                }
                if( rank.Can( Permission.CopyAndPaste ) ) {
                    sb.AppendFormat( " Copy/paste slots: {0}", rank.CopySlots );
                }
                player.Message( sb.ToString() );
            }

            if( rank.IdleKickTimer > 0 ) {
                player.Message( "Idle kick after {0}", TimeSpan.FromMinutes( rank.IdleKickTimer ).ToMiniString() );
            }
        }

        #endregion


        #region ServerInfo

        static readonly CommandDescriptor CdServerInfo = new CommandDescriptor {
            Name = "ServerInfo",
            Aliases = new[] { "ServerReport", "Version", "sinfo" },
            Category = CommandCategory.Info,
            IsConsoleSafe = true,
            UsableByFrozenPlayers = true,
            Help = "Shows server stats",
            Handler = ServerInfoHandler
        };

        internal static void ServerInfoHandler( Player player, Command cmd ) {
            Process.GetCurrentProcess().Refresh();

            player.Message( "Servers status: Up for {0:0.0} hours, using {1:0} MB",
                            DateTime.UtcNow.Subtract( Server.StartTime ).TotalHours,
                            (Process.GetCurrentProcess().PrivateMemorySize64 / (1024 * 1024)) );

            if( Server.IsMonitoringCPUUsage ) {
                player.Message( "  Averaging {0:0.0}% CPU now, {1:0.0}% overall",
                                Server.CPUUsageLastMinute * 100,
                                Server.CPUUsageTotal * 100 );
            }

            if( MonoCompat.IsMono ) {
                player.Message( "  Running fCraft {0}, under Mono {1}",
                                Updater.CurrentRelease.VersionString,
                                MonoCompat.MonoVersionString );
            } else {
                player.Message( "  Running fCraft {0}, under .NET {1}",
                                Updater.CurrentRelease.VersionString,
                                Environment.Version );
            }

            double bytesReceivedRate = Server.Players.Aggregate( 0d, ( i, p ) => i + p.BytesReceivedRate );
            double bytesSentRate = Server.Players.Aggregate( 0d, ( i, p ) => i + p.BytesSentRate );
            player.Message( "  Bandwidth: {0:0.0} KB/s up, {1:0.0} KB/s down",
                            bytesSentRate / 1000, bytesReceivedRate / 1000 );

            player.Message( "  Tracking {0} players ({1} online, {2} banned ({3:0.0}%), {4} IP-banned).",
                            PlayerDB.PlayerInfoList.Length,
                            Server.CountVisiblePlayers( player ),
                            PlayerDB.BannedCount,
                            PlayerDB.BannedPercentage,
                            IPBanList.Count );

            player.Message( "  Players built {0}, deleted {1}, drew {2} blocks, wrote {3} messages, issued {4} kicks, spent {5:0} hours total.",
                            PlayerDB.PlayerInfoList.Sum( p => p.BlocksBuilt ),
                            PlayerDB.PlayerInfoList.Sum( p => p.BlocksDeleted ),
                            PlayerDB.PlayerInfoList.Sum( p => p.BlocksDrawn ),
                            PlayerDB.PlayerInfoList.Sum( p => p.MessagesWritten ),
                            PlayerDB.PlayerInfoList.Sum( p => p.TimesKickedOthers ),
                            PlayerDB.PlayerInfoList.Sum( p => p.TotalTime.TotalHours ) );

            player.Message( "  There are {0} worlds available ({1} loaded, {2} hidden).",
                            WorldManager.WorldList.Length,
                            WorldManager.CountLoadedWorlds( player ),
                            WorldManager.WorldList.Count( w => w.IsHidden ) );
        }

        #endregion


        #region Ranks

        static readonly CommandDescriptor CdRanks = new CommandDescriptor {
            Name = "ranks",
            Category = CommandCategory.Info,
            IsConsoleSafe = true,
            UsableByFrozenPlayers = true,
            Help = "Shows a list of all defined ranks.",
            Handler = RanksHandler
        };

        internal static void RanksHandler( Player player, Command cmd ) {
            player.Message( "Below is a list of ranks. For detail see &H{0}", CdRankInfo.Usage );
            foreach( Rank rank in RankManager.Ranks ) {
                player.Message( "&S    {0}  ({1} players)",
                                rank.ClassyName,
                                rank.PlayerCount );
            }
        }

        #endregion


        #region Rules

        const string DefaultRules = "Rules: Use common sense!";

        static readonly CommandDescriptor CdRules = new CommandDescriptor {
            Name = "rules",
            Category = CommandCategory.Info,
            IsConsoleSafe = true,
            UsableByFrozenPlayers = true,
            Help = "Shows a list of rules defined by server operator(s).",
            Handler = RulesHandler
        };

        internal static void RulesHandler( Player player, Command cmd ) {
            string sectionName = cmd.Next();

            // if no section name is given
            if( sectionName == null ) {
                FileInfo ruleFile = new FileInfo( Paths.RulesFileName );

                if( ruleFile.Exists ) {
                    PrintRuleFile( player, ruleFile );
                } else {
                    player.Message( DefaultRules );
                }

                // print a list of available sections
                string[] sections = GetRuleSectionList();
                if( sections != null ) {
                    player.Message( "Rule sections: {0}. Type &H/rules SectionName&S to read.", sections.JoinToString() );
                }
                return;
            }

            // if a section name is given, but no section files exist
            if( !Directory.Exists( Paths.RulesPath ) ) {
                player.Message( "There are no rule sections defined." );
                return;
            }

            string ruleFileName = null;
            string[] sectionFiles = Directory.GetFiles( Paths.RulesPath,
                                                        "*.txt",
                                                        SearchOption.TopDirectoryOnly );

            for( int i = 0; i < sectionFiles.Length; i++ ) {
                string sectionFullName = Path.GetFileNameWithoutExtension( sectionFiles[i] );
                if( sectionFullName == null ) continue;
                if( sectionFullName.StartsWith( sectionName, StringComparison.OrdinalIgnoreCase ) ) {
                    if( sectionFullName.Equals( sectionName, StringComparison.OrdinalIgnoreCase ) ) {
                        // if there is an exact match, break out of the loop early
                        ruleFileName = sectionFiles[i];
                        break;

                    } else if( ruleFileName == null ) {
                        // if there is a partial match, keep going to check for multiple matches
                        ruleFileName = sectionFiles[i];

                    } else {
                        var matches = sectionFiles.Select( f => Path.GetFileNameWithoutExtension( f ) )
                                                  .Where( sn => sn != null && sn.StartsWith( sectionName ) );
                        // if there are multiple matches, print a list
                        player.Message( "Multiple rule sections matched \"{0}\": {1}",
                                        sectionName, matches.JoinToString() );
                    }
                }
            }

            if( ruleFileName == null ) {
                var sectionList = GetRuleSectionList();
                if( sectionList == null ) {
                    player.Message( "There are no rule sections defined." );
                } else {
                    player.Message( "No rule section defined for \"{0}\". Available sections: {1}",
                                    sectionName, sectionList.JoinToString() );
                }
            } else {
                player.Message( "Rule section \"{0}\":",
                                Path.GetFileNameWithoutExtension( ruleFileName ) );
                PrintRuleFile( player, new FileInfo( ruleFileName ) );
            }
        }


        [CanBeNull]
        static string[] GetRuleSectionList() {
            if( Directory.Exists( Paths.RulesPath ) ) {
                string[] sections = Directory.GetFiles( Paths.RulesPath, "*.txt", SearchOption.TopDirectoryOnly )
                                             .Select( name => Path.GetFileNameWithoutExtension( name ) )
                                             .Where( name => !String.IsNullOrEmpty( name ) )
                                             .ToArray();
                if( sections.Length != 0 ) {
                    return sections;
                }
            }
            return null;
        }


        static void PrintRuleFile( Player player, FileSystemInfo ruleFile ) {
            try {
                foreach( string ruleLine in File.ReadAllLines( ruleFile.FullName ) ) {
                    if( ruleLine.Trim().Length > 0 ) {
                        player.Message( "&R{0}", Server.ReplaceTextKeywords( player, ruleLine ) );
                    }
                }
            } catch( Exception ex ) {
                Logger.Log( "InfoCommands.PrintRuleFile: An error occured while trying to read {0}: {1}", LogType.Error,
                            ruleFile.FullName, ex );
                player.Message( "&WError reading the rule file." );
            }
        }

        #endregion


        #region Measure

        static readonly CommandDescriptor CdMeasure = new CommandDescriptor {
            Name = "measure",
            Category = CommandCategory.Info | CommandCategory.Building,
            Help = "Shows information about a selection: width/length/height and volume.",
            Handler = MeasureHandler
        };

        internal static void MeasureHandler( Player player, Command cmd ) {
            player.SelectionStart( 2, MeasureCallback, null );
            player.Message( "Measure: Select the area to be measured" );
        }

        internal static void MeasureCallback( Player player, Vector3I[] marks, object tag ) {
            BoundingBox box = new BoundingBox( marks[0], marks[1] );
            player.Message( "Measure: {0} x {1} wide, {2} tall, {3} blocks.",
                            box.Width,
                            box.Length,
                            box.Height,
                            box.Volume );
            player.Message( "Measure: Located between ({0},{1},{2}) and ({3},{4},{5}).",
                            box.XMin,
                            box.YMin,
                            box.ZMin,
                            box.XMax,
                            box.YMax,
                            box.ZMax );
        }

        #endregion


        #region Players

        static readonly CommandDescriptor CdPlayers = new CommandDescriptor {
            Name = "players",
            Category = CommandCategory.Info,
            IsConsoleSafe = true,
            Usage = "/players [WorldName]",
            Help = "Lists all players on the server (in all worlds). " +
                   "If a WorldName is given, only lists players on that one world.",
            Handler = PlayersHandler
        };

        internal static void PlayersHandler( Player player, Command cmd ) {
            string worldName = cmd.Next();

            Player[] players;
            string qualifier;

            if( worldName == null ) {
                players = Server.Players;
                qualifier = "online";
            } else {
                World world = WorldManager.FindWorldOrPrintMatches( player, worldName );
                if( world == null ) return;
                players = world.Players;
                qualifier = String.Format( "in world {0}&S", world.ClassyName );
            }

            if( players.Length > 0 ) {
                Player[] playerNameList = players.Where( player.CanSee )
                                                 .OrderBy( p => p, PlayerListSorter.Instance )
                                                 .ToArray();

                if( playerNameList.Length > 0 ) {
                    player.Message( "There are {0} players {1}: {2}",
                                    playerNameList.Length,
                                    qualifier,
                                    playerNameList.JoinToClassyString() );
                } else {
                    player.Message( "There are no players {0}", qualifier );
                }
            } else {
                player.Message( "There are no players {0}", qualifier );
            }
        }

        #endregion


        #region Where

        const string Compass = "N . . . ne. . . E . . . se. . . S . . . sw. . . W . . . nw. . . " +
                               "N . . . ne. . . E . . . se. . . S . . . sw. . . W . . . nw. . . ";
        static readonly CommandDescriptor CdWhere = new CommandDescriptor {
            Name = "where",
            Aliases = new[] { "compass", "whereis", "whereami" },
            Category = CommandCategory.Info,
            Permissions = new[] { Permission.ViewOthersInfo },
            IsConsoleSafe = true,
            UsableByFrozenPlayers = true,
            Usage = "/where [PlayerName]",
            Help = "Shows information about the location and orientation of a player. " +
                   "If no name is given, shows player's own info.",
            Handler = WhereHandler
        };

        static void WhereHandler( Player player, Command cmd ) {
            string name = cmd.Next();

            Player target = player;

            if( name != null ) {
                target = Server.FindPlayerOrPrintMatches( player, name, false, true );
                if( target == null ) return;
            } else if( target.World == null ) {
                player.Message( "When called form console, &H/where&S requires a player name." );
                return;
            }

            player.Message( "Player {0}&S is on world {1}&S:",
                            target.ClassyName,
                            target.World.ClassyName );


            int offset = (int)(target.Position.R / 255f * 64f) + 32;

            player.Message( "{0}({1},{2},{3}) - {4}[{5}{6}{7}{4}{8}]",
                            Color.Silver,
                            target.Position.X / 32,
                            target.Position.Y / 32,
                            target.Position.Z / 32,
                            Color.White,
                            Compass.Substring( offset - 12, 11 ),
                            Color.Red,
                            Compass.Substring( offset - 1, 3 ),
                            Compass.Substring( offset + 2, 11 ) );
        }

        public static string GetCompassString( byte rotation ) {
            int offset = (int)(rotation / 255f * 64f) + 32;

            return String.Format( "&F[{0}&C{1}&F{2}]",
                                  Compass.Substring( offset - 12, 11 ),
                                  Compass.Substring( offset - 1, 3 ),
                                  Compass.Substring( offset + 2, 11 ) );
        }

        #endregion


        #region Help

        const string HelpPrefix = "&S    ";

        static readonly CommandDescriptor CdHelp = new CommandDescriptor {
            Name = "help",
            Category = CommandCategory.Info,
            IsConsoleSafe = true,
            UsableByFrozenPlayers = true,
            Usage = "/help [CommandName]",
            Help = "Derp.",
            Handler = HelpHandler
        };

        internal static void HelpHandler( Player player, Command cmd ) {
            string commandName = cmd.Next();

            if( commandName == "commands" ) {
                CdCommands.Call( player, cmd, false );

            } else if( commandName != null ) {
                CommandDescriptor descriptor = CommandManager.GetDescriptor( commandName, true );
                if( descriptor == null ) {
                    player.Message( "Unknown command: \"{0}\"", commandName );
                    return;
                }

                string sectionName = cmd.Next();
                if( sectionName != null ) {
                    string sectionHelp;
                    if( descriptor.HelpSections != null && descriptor.HelpSections.TryGetValue( sectionName.ToLower(), out sectionHelp ) ) {
                        player.MessagePrefixed( HelpPrefix, "&SHelp for &H{0} {1}&S:\n{2}",
                                                descriptor.Name, sectionName, sectionHelp );
                    } else {
                        player.Message( "No help found for \"{0}\"", sectionName );
                    }
                } else {
                    StringBuilder sb = new StringBuilder( Color.Help );
                    sb.Append( descriptor.Usage ).Append( '\n' );

                    if( descriptor.Aliases != null ) {
                        sb.Append( "Aliases: &H" );
                        sb.Append( descriptor.Aliases.JoinToString() );
                        sb.Append( "\n&S" );
                    }

                    if( String.IsNullOrEmpty( descriptor.Help ) ) {
                        sb.Append( "No help is available for this command." );
                    } else {
                        sb.Append( descriptor.Help );
                    }

                    player.MessagePrefixed( HelpPrefix, sb.ToString() );

                    if( descriptor.Permissions != null && descriptor.Permissions.Length > 0 ) {
                        player.MessageNoAccess( descriptor );
                    }
                }

            } else {
                player.Message( "  To see a list of all commands, write &H/commands" );
                player.Message( "  To see detailed help for a command, write &H/help Command" );
                if( player != Player.Console ) {
                    player.Message( "  To see your stats, write &H/info" );
                }
                player.Message( "  To list available worlds, write &H/worlds" );
                player.Message( "  To join a world, write &H/join WorldName" );
                player.Message( "  To send private messages, write &H@PlayerName Message" );
            }
        }

        #endregion


        #region Commands

        static readonly CommandDescriptor CdCommands = new CommandDescriptor {
            Name = "commands",
            Aliases = new[] { "cmds", "cmdlist" },
            Category = CommandCategory.Info,
            IsConsoleSafe = true,
            UsableByFrozenPlayers = true,
            Usage = "/commands [Category|@RankName]",
            Help = "Shows a list of commands, by category, permission, or rank. " +
                   "Categories are: Building, Chat, Info, Maintenance, Moderation, World, and Zone.",
            Handler = CommandsHandler
        };

        internal static void CommandsHandler( Player player, Command cmd ) {
            string param = cmd.Next();
            CommandDescriptor[] cd;
            CommandCategory category;

            if( param == null ) {
                player.Message( "List of available commands:" );
                cd = CommandManager.GetCommands( false );

            } else if( param.StartsWith( "@" ) ) {
                string rankName = param.Substring( 1 );
                Rank rank = RankManager.FindRank( rankName );
                if( rank == null ) {
                    player.Message( "Unknown rank: {0}", rankName );
                    return;
                } else {
                    player.Message( "List of commands available to {0}&S:", rank.ClassyName );
                    cd = CommandManager.GetCommands( rank, true );
                }

            } else if( param.Equals( "all", StringComparison.OrdinalIgnoreCase ) ) {
                player.Message( "List of ALL commands:" );
                cd = CommandManager.GetCommands();

            } else if( param.Equals( "hidden", StringComparison.OrdinalIgnoreCase ) ) {
                player.Message( "List of hidden commands:" );
                cd = CommandManager.GetCommands( true );

            } else if( EnumUtil.TryParse( param, out category, true ) ) {
                player.Message( "List of {0} commands:", category );
                cd = CommandManager.GetCommands( category, false );

            } else {
                CdCommands.PrintUsage( player );
                return;
            }

            player.MessagePrefixed( "&S  ", "&S  " + cd.JoinToClassyString() );
        }

        #endregion


        #region Colors

        static readonly CommandDescriptor CdColors = new CommandDescriptor {
            Name = "colors",
            Aliases = new[] { "colours" },
            Category = CommandCategory.Info | CommandCategory.Chat,
            IsConsoleSafe = true,
            UsableByFrozenPlayers = true,
            Help = "Shows a list of all available color codes.",
            Handler = ColorsHandler
        };

        internal static void ColorsHandler( Player player, Command cmd ) {
            StringBuilder sb = new StringBuilder( "List of colors: " );

            foreach( var color in Color.ColorNames ) {
                sb.AppendFormat( "&{0}%{0} {1} ", color.Key, color.Value );
            }

            player.Message( sb.ToString() );
        }

        #endregion


#if DEBUG_SCHEDULER
        static CommandDescriptor cdTaskDebug = new CommandDescriptor {
            Name = "taskdebug",
            Category = CommandCategory.Info | CommandCategory.Debug,
            IsConsoleSafe = true,
            IsHidden = true,
            Handler = ( player, cmd ) => Scheduler.PrintTasks( player )
        };
#endif
    }
}<|MERGE_RESOLUTION|>--- conflicted
+++ resolved
@@ -193,16 +193,6 @@
                     }
                 } else {
                     if( player.Can( Permission.ViewPlayerIPs ) ) {
-<<<<<<< HEAD
-                        player.Message( "About {0}&S: Last seen {1} ago from {2}",
-                                        info.GetClassyName(),
-                                        info.TimeSinceLastSeen.ToMiniString(),
-                                        info.LastIP );
-                    } else {
-                        player.Message( "About {0}&S: Last seen {1} ago.",
-                                        info.GetClassyName(),
-                                        info.TimeSinceLastSeen.ToMiniString() );
-=======
                         if( info.LeaveReason != LeaveReason.Unknown ) {
                             player.Message( "About {0}&S: Last seen {1} ago from {2} ({3}).",
                                             info.ClassyName,
@@ -226,7 +216,6 @@
                                             info.ClassyName,
                                             info.TimeSinceLastSeen.ToMiniString() );
                         }
->>>>>>> ef829fac
                     }
                 }
                 // Show login information
