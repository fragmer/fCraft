--- conflicted
+++ resolved
@@ -31,10 +31,7 @@
             Name = "say",
             Category = CommandCategory.Chat,
             IsConsoleSafe = true,
-<<<<<<< HEAD
-=======
             NotRepeatable = true,
->>>>>>> ef829fac
             Permissions = new[] { Permission.Chat, Permission.Say },
             Usage = "/say Message",
             Help = "Shows a message in special color, without the player name prefix. " +
@@ -77,7 +74,6 @@
             Permissions = new[] { Permission.Chat },
             NotRepeatable = true,
             IsConsoleSafe = true,
-            Permissions = new[] { Permission.Chat },
             Usage = "/staff Message",
             Help = "Broadcasts your message to all operators/moderators on the server at once.",
             Handler = StaffHandler
@@ -180,11 +176,7 @@
             Category = CommandCategory.Chat,
             Permissions = new[] { Permission.Chat },
             IsConsoleSafe = true,
-<<<<<<< HEAD
-            Permissions = new[] { Permission.Chat },
-=======
             NotRepeatable = true,
->>>>>>> ef829fac
             Usage = "/me Message",
             Help = "Sends IRC-style action message prefixed with your name.",
             Handler = MeHandler
@@ -218,22 +210,12 @@
             Category = CommandCategory.Chat,
             Permissions = new[] { Permission.Chat },
             IsConsoleSafe = true,
-<<<<<<< HEAD
-            Permissions = new[] { Permission.Chat },
-            Help = "Gives random number between 1 and 100.&N" +
-                   "&H/roll MaxNumber&N" +
-                   "Gives number between 1 and max.&N" +
-                   "&H/roll MinNumber MaxNumber&N" +
-                   "Gives number between min and max.",
-            Handler = Roll
-=======
             Help = "Gives random number between 1 and 100.\n" +
                    "&H/roll MaxNumber\n" +
                    "&S  Gives number between 1 and max.\n" +
                    "&H/roll MinNumber MaxNumber\n" +
                    "&S  Gives number between min and max.",
             Handler = RollHandler
->>>>>>> ef829fac
         };
 
         static void RollHandler( Player player, Command cmd ) {
