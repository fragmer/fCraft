﻿// Copyright 2009, 2010, 2011 Matvei Stefarov <me@matvei.org>
using System;
using System.Linq;
using fCraft.Drawing;
using fCraft.MapConversion;
using JetBrains.Annotations;

namespace fCraft {
    /// <summary> Commands for placing specific blocks (solid, water, grass),
    /// and switching block placement modes (paint, bind). </summary>
    static class BuildingCommands {

        public static int MaxUndoCount = 2000000;

        const string GeneralDrawingHelp = " Use &H/cancel&S to exit draw mode. " +
                                          "Use &H/undo&S to stop and undo the last draw operation.";

        internal static void Init() {
            CommandManager.RegisterCommand( CdBind );
            CommandManager.RegisterCommand( CdGrass );
            CommandManager.RegisterCommand( CdLava );
            CommandManager.RegisterCommand( CdPaint );
            CommandManager.RegisterCommand( CdSolid );
            CommandManager.RegisterCommand( CdWater );

            CdCuboid.Help += GeneralDrawingHelp;
            CdCuboidHollow.Help += GeneralDrawingHelp;
            CdCuboidWireframe.Help += GeneralDrawingHelp;
            CdEllipsoid.Help += GeneralDrawingHelp;
            CdEllipsoidHollow.Help += GeneralDrawingHelp;
            CdSphere.Help += GeneralDrawingHelp;
            CdSphereHollow.Help += GeneralDrawingHelp;
            CdLine.Help += GeneralDrawingHelp;
            CdReplace.Help += GeneralDrawingHelp;
            CdReplaceNot.Help += GeneralDrawingHelp;
            CdCut.Help += GeneralDrawingHelp;
            CdPasteNot.Help += GeneralDrawingHelp;
            CdPaste.Help += GeneralDrawingHelp;
            CdRestore.Help += GeneralDrawingHelp;

            CommandManager.RegisterCommand( CdReplace );
            CommandManager.RegisterCommand( CdReplaceNot );

            CommandManager.RegisterCommand( CdCancel );
            CommandManager.RegisterCommand( CdMark );
            CommandManager.RegisterCommand( CdUndo );
            CommandManager.RegisterCommand( CdRedo );

            CommandManager.RegisterCommand( CdCopySlot );
            CommandManager.RegisterCommand( CdCopy );
            CommandManager.RegisterCommand( CdCut );
            CommandManager.RegisterCommand( CdPaste );
            CommandManager.RegisterCommand( CdPasteNot );
            CommandManager.RegisterCommand( CdMirror );
            CommandManager.RegisterCommand( CdRotate );

            CommandManager.RegisterCommand( CdRestore );

            CommandManager.RegisterCommand( CdCuboid );
            CommandManager.RegisterCommand( CdCuboidWireframe );
            CommandManager.RegisterCommand( CdCuboidHollow );
            CommandManager.RegisterCommand( CdEllipsoid );
            CommandManager.RegisterCommand( CdEllipsoidHollow );
            CommandManager.RegisterCommand( CdLine );
            CommandManager.RegisterCommand( CdSphere );
            CommandManager.RegisterCommand( CdSphereHollow );
            CommandManager.RegisterCommand( CdTorus );

            //CommandManager.RegisterCommand( CdTree );

            CommandManager.RegisterCommand( CdUndoArea );
            CommandManager.RegisterCommand( CdUndoPlayer );
        }


        #region DrawOperations & Brushes

        static readonly CommandDescriptor CdCuboid = new CommandDescriptor {
            Name = "cuboid",
            Aliases = new[] { "blb", "c", "z" },
            Category = CommandCategory.Building,
            Permissions = new[] { Permission.Draw },
            Help = "Fills a rectangular area (cuboid) with blocks.",
            Handler = CuboidHandler
        };

        static void CuboidHandler( Player player, Command cmd ) {
            DrawOperationBegin( player, cmd, new CuboidDrawOperation( player ) );
        }



        static readonly CommandDescriptor CdCuboidWireframe = new CommandDescriptor {
            Name = "cubw",
            Aliases = new[] { "cuboidw", "cw", "bfb" },
            Category = CommandCategory.Building,
            Permissions = new[] { Permission.Draw },
            Help = "Draws a wireframe box (a frame) around the selected rectangular area.",
            Handler = CuboidWireframeHandler
        };

        static void CuboidWireframeHandler( Player player, Command cmd ) {
            DrawOperationBegin( player, cmd, new CuboidWireframeDrawOperation( player ) );
        }



        static readonly CommandDescriptor CdCuboidHollow = new CommandDescriptor {
            Name = "cubh",
            Aliases = new[] { "cuboidh", "ch", "h", "bhb" },
            Category = CommandCategory.Building,
            Permissions = new[] { Permission.Draw },
            Help = "Surrounds the selected rectangular area with a box of blocks. " +
                   "Unless two blocks are specified, leaves the inside untouched.",
            Handler = CuboidHollowHandler
        };

        static void CuboidHollowHandler( Player player, Command cmd ) {
            DrawOperationBegin( player, cmd, new CuboidHollowDrawOperation( player ) );
        }



        static readonly CommandDescriptor CdEllipsoid = new CommandDescriptor {
            Name = "ellipsoid",
            Aliases = new[] { "e" },
            Category = CommandCategory.Building,
            Permissions = new[] { Permission.Draw },
            Help = "Fills an ellipsoid-shaped area (elongated sphere) with blocks.",
            Handler = EllipsoidHandler
        };

        static void EllipsoidHandler( Player player, Command cmd ) {
            DrawOperationBegin( player, cmd, new EllipsoidDrawOperation( player ) );
        }



        static readonly CommandDescriptor CdEllipsoidHollow = new CommandDescriptor {
            Name = "ellipsoidh",
            Aliases = new[] { "eh" },
            Category = CommandCategory.Building,
            Permissions = new[] { Permission.Draw },
            Help = "Surrounds the selected an ellipsoid-shaped area (elongated sphere) with a shell of blocks.",
            Handler = EllipsoidHollowHandler
        };

        static void EllipsoidHollowHandler( Player player, Command cmd ) {
            DrawOperationBegin( player, cmd, new EllipsoidHollowDrawOperation( player ) );
        }



        static readonly CommandDescriptor CdSphere = new CommandDescriptor {
            Name = "sphere",
            Aliases = new[] { "sp", "spheroid" },
            Category = CommandCategory.Building,
            Permissions = new[] { Permission.Draw, Permission.DrawAdvanced },
            Help = "Fills a spherical area with blocks. " +
                   "The first mark denotes the CENTER of the sphere, and " +
                   "distance to the second mark denotes the radius.",
            Handler = SphereHandler
        };

        static void SphereHandler( Player player, Command cmd ) {
            DrawOperationBegin( player, cmd, new SphereDrawOperation( player ) );
        }



        static readonly CommandDescriptor CdSphereHollow = new CommandDescriptor {
            Name = "sphereh",
            Aliases = new[] { "sph", "hsphere" },
            Category = CommandCategory.Building,
            Permissions = new[] { Permission.Draw, Permission.DrawAdvanced },
            Help = "Surrounds a spherical area with a shell of blocks. " +
                   "The first mark denotes the CENTER of the sphere, and " +
                   "distance to the second mark denotes the radius.",
            Handler = SphereHollowHandler
        };

        static void SphereHollowHandler( Player player, Command cmd ) {
            DrawOperationBegin( player, cmd, new SphereHollowDrawOperation( player ) );
        }



        static readonly CommandDescriptor CdLine = new CommandDescriptor {
            Name = "line",
            Aliases = new[] { "ln" },
            Category = CommandCategory.Building,
            Permissions = new[] { Permission.Draw },
            Help = "Draws a continuous line between two points with blocks. " +
                   "Marks to not need to be aligned.",
            Handler = LineHandler
        };

        static void LineHandler( Player player, Command cmd ) {
            DrawOperationBegin( player, cmd, new LineDrawOperation( player ) );
        }



        static readonly CommandDescriptor CdTorus = new CommandDescriptor {
            Name = "torus",
            Aliases = new[] { "donut", "bagel" },
            Category = CommandCategory.Building,
            Permissions = new[] { Permission.Draw, Permission.DrawAdvanced },
            Help = "EXPERIMENTAL: Draws a horizontally-oriented torus. The first mark denotes the CENTER of the torus, horizontal " +
                   "distance to the second mark denotes the ring radius, and the vertical distance to the second mark denotes the " +
                   "tube radius",
            Handler = TorusHandler
        };

        static void TorusHandler( Player player, Command cmd ) {
            DrawOperationBegin( player, cmd, new TorusDrawOperation( player ) );
        }



        static void DrawOperationBegin( Player player, Command cmd, DrawOperation op ) {
            IBrushInstance brush = player.Brush.MakeInstance( player, cmd, op );
            if( brush == null ) return;
            op.Brush = brush;
            player.SelectionStart( 2, DrawOperationCallback, op, Permission.Draw );
            player.Message( "{0}: Click 2 blocks or use &H/mark&S to make a selection.",
                            op.DescriptionWithBrush );
        }


        static void DrawOperationCallback( Player player, Vector3I[] marks, object tag ) {
            DrawOperation op = (DrawOperation)tag;
            if( !op.Prepare( marks ) ) return;
            if( !player.CanDraw( op.BlocksTotalEstimate ) ) {
                player.MessageNow( "You are only allowed to run draw commands that affect up to {0} blocks. This one would affect {1} blocks.",
                                   player.Info.Rank.DrawLimit,
                                   op.Bounds.Volume );
                op.Cancel();
                return;
            }
            player.Message( "{0}: Now processing ~{1} blocks.",
                            op.DescriptionWithBrush, op.BlocksTotalEstimate );
            op.Begin();
        }

        #endregion


        #region Block Commands

        static readonly CommandDescriptor CdSolid = new CommandDescriptor {
            Name = "solid",
            Aliases = new[] { "s" },
            Category = CommandCategory.Building,
            Permissions = new[] { Permission.PlaceAdmincrete },
            Help = "Toggles the admincrete placement mode. When enabled, any stone block you place is replaced with admincrete.",
            Handler = SolidHandler
        };

        static void SolidHandler( Player player, Command cmd ) {
            if( player.GetBind( Block.Stone ) == Block.Admincrete ) {
                player.ResetBind( Block.Stone );
                player.Message( "Solid: OFF" );
            } else {
                player.Bind( Block.Stone, Block.Admincrete );
                player.Message( "Solid: ON. Stone blocks are replaced with admincrete." );
            }
        }



        static readonly CommandDescriptor CdPaint = new CommandDescriptor {
            Name = "paint",
            Aliases = new[] { "p" },
            Category = CommandCategory.Building,
            Help = "When paint mode is on, any block you delete will be replaced with the block you are holding. " +
                   "Paint command toggles this behavior on and off.",
            Handler = PaintHandler
        };

        static void PaintHandler( Player player, Command cmd ) {
            player.IsPainting = !player.IsPainting;
            if( player.IsPainting ) {
                player.Message( "Paint mode: ON" );
            } else {
                player.Message( "Paint mode: OFF" );
            }
        }



        static readonly CommandDescriptor CdGrass = new CommandDescriptor {
            Name = "grass",
            Aliases = new[] { "g" },
            Category = CommandCategory.Building,
            Permissions = new[] { Permission.PlaceGrass },
            Help = "Toggles the grass placement mode. When enabled, any dirt block you place is replaced with a grass block.",
            Handler = GrassHandler
        };

        static void GrassHandler( Player player, Command cmd ) {
            if( player.GetBind( Block.Dirt ) == Block.Grass ) {
                player.ResetBind( Block.Dirt );
                player.Message( "Grass: OFF" );
            } else {
                player.Bind( Block.Dirt, Block.Grass );
                player.Message( "Grass: ON. Dirt blocks are replaced with grass." );
            }
        }



        static readonly CommandDescriptor CdWater = new CommandDescriptor {
            Name = "water",
            Aliases = new[] { "w" },
            Category = CommandCategory.Building,
            Permissions = new[] { Permission.PlaceWater },
            Help = "Toggles the water placement mode. When enabled, any blue or cyan block you place is replaced with water.",
            Handler = WaterHandler
        };

        static void WaterHandler( Player player, Command cmd ) {
            if( player.GetBind( Block.Aqua ) == Block.Water ||
                player.GetBind( Block.Cyan ) == Block.Water ||
                player.GetBind( Block.Blue ) == Block.Water ) {
                player.ResetBind( Block.Aqua, Block.Cyan, Block.Blue );
                player.Message( "Water: OFF" );
            } else {
                player.Bind( Block.Aqua, Block.Water );
                player.Bind( Block.Cyan, Block.Water );
                player.Bind( Block.Blue, Block.Water );
                player.Message( "Water: ON. Blue blocks are replaced with water." );
            }
        }



        static readonly CommandDescriptor CdLava = new CommandDescriptor {
            Name = "lava",
            Aliases = new[] { "l" },
            Category = CommandCategory.Building,
            Permissions = new[] { Permission.PlaceLava },
            Help = "Toggles the lava placement mode. When enabled, any red block you place is replaced with lava.",
            Handler = LavaHandler
        };

        static void LavaHandler( Player player, Command cmd ) {
            if( player.GetBind( Block.Red ) == Block.Lava ) {
                player.ResetBind( Block.Red );
                player.Message( "Lava: OFF" );
            } else {
                player.Bind( Block.Red, Block.Lava );
                player.Message( "Lava: ON. Red blocks are replaced with lava." );
            }
        }



        static readonly CommandDescriptor CdBind = new CommandDescriptor {
            Name = "bind",
            Aliases = new[] { "b" },
            Category = CommandCategory.Building,
            Permissions = new[] { Permission.Build },
            Help = "Assigns one blocktype to another. " +
                   "Allows to build blocktypes that are not normally buildable directly: admincrete, lava, water, grass, double step. " +
                   "Calling &H/bind BlockType&S without second parameter resets the binding. If used with no params, ALL bindings are reset.",
            Usage = "/bind OriginalBlockType ReplacementBlockType",
            Handler = BindHandler
        };

        static void BindHandler( Player player, Command cmd ) {
            string originalBlockName = cmd.Next();
            if( originalBlockName == null ) {
                player.Message( "All bindings have been reset." );
                player.ResetAllBinds();
                return;
            }
            Block originalBlock = Map.GetBlockByName( originalBlockName );
            if( originalBlock == Block.Undefined ) {
                player.Message( "Bind: Unrecognized block name: {0}", originalBlockName );
                return;
            }

            string replacementBlockName = cmd.Next();
            if( replacementBlockName == null ) {
                if( player.GetBind( originalBlock ) != originalBlock ) {
                    player.Message( "{0} is no longer bound to {1}",
                                    originalBlock,
                                    player.GetBind( originalBlock ) );
                    player.ResetBind( originalBlock );
                } else {
                    player.Message( "{0} is not bound to anything.",
                                    originalBlock );
                }
                return;
            }

            Block replacementBlock = Map.GetBlockByName( replacementBlockName );
            if( replacementBlock == Block.Undefined ) {
                player.Message( "Bind: Unrecognized block name: {0}", replacementBlockName );
            } else {
                Permission permission = Permission.Build;
                switch( replacementBlock ) {
                    case Block.Grass:
                        permission = Permission.PlaceGrass;
                        break;
                    case Block.Admincrete:
                        permission = Permission.PlaceAdmincrete;
                        break;
                    case Block.Water:
                        permission = Permission.PlaceWater;
                        break;
                    case Block.Lava:
                        permission = Permission.PlaceLava;
                        break;
                }
                if( player.Can( permission ) ) {
                    player.Bind( originalBlock, replacementBlock );
                    player.Message( "{0} is now replaced with {1}", originalBlock, replacementBlock );
                } else {
                    player.Message( "&WYou do not have {0} permission.", permission );
                }
            }
        }

        #endregion


        static void DrawOneBlock( [NotNull] Player player, Block drawBlock, int x, int y, int z,
                                  BlockChangeContext context, ref int blocks, ref int blocksDenied, UndoState undoState ) {
            if( player == null ) throw new ArgumentNullException( "player" );
            if( !player.World.Map.InBounds( x, y, z ) ) return;
            Block block = player.World.Map.GetBlock( x, y, z );
            if( block == drawBlock ) return;

            if( player.CanPlace( x, y, z, drawBlock, context ) != CanPlaceResult.Allowed ) {
                blocksDenied++;
                return;
            }

            // this would've been an easy way to do block tracking for draw commands BUT
            // if i set "origin" to player, he will not receive the block update. I tried.
            player.World.Map.QueueUpdate( new BlockUpdate( null, x, y, z, drawBlock ) );
            Player.RaisePlayerPlacedBlockEvent( player, player.World.Map, (short)x, (short)y, (short)z, block, drawBlock, context );

            if( !undoState.IsTooLargeToUndo ) {
                if( !undoState.Add( x, y, z, block ) ) {
                    player.MessageNow( "NOTE: This draw command is too massive to undo." );
                    player.LastDrawOp = null;
                }
            }
            blocks++;
        }


        static void DrawingFinished( [NotNull] Player player, string verb, int blocks, int blocksDenied ) {
            if( player == null ) throw new ArgumentNullException( "player" );
            if( blocks == 0 ) {
                if( blocksDenied > 0 ) {
                    player.MessageNow( "No blocks could be {0} due to permission issues.", verb.ToLower() );
                } else {
                    player.MessageNow( "No blocks were {0}.", verb.ToLower() );
                }
            } else {
                if( blocksDenied > 0 ) {
                    player.MessageNow( "{0} {1} blocks ({2} blocks skipped due to permission issues)... " +
                                       "The map is now being updated.", verb, blocks, blocksDenied );
                } else {
                    player.MessageNow( "{0} {1} blocks... The map is now being updated.", verb, blocks );
                }
            }
            if( blocks > 0 ) {
                player.Info.ProcessDrawCommand( blocks );
                Server.RequestGC();
            }
        }


        #region Replace

        static readonly CommandDescriptor CdReplace = new CommandDescriptor {
            Name = "replace",
            Aliases = new[] { "r" },
            Category = CommandCategory.Building,
            Permissions = new[] { Permission.Draw },
            Usage = "/replace BlockToReplace [AnotherOne, ...] ReplacementBlock",
            Help = "Replaces all blocks of specified type(s) in an area.",
            Handler = ReplaceHandler
        };

        static void ReplaceHandler( Player player, Command cmd ) {
            var replaceBrush = ReplaceBrushFactory.Instance.MakeBrush( player, cmd );
            if( replaceBrush == null ) return;

            CuboidDrawOperation op = new CuboidDrawOperation( player );
            IBrushInstance brush = replaceBrush.MakeInstance( player, cmd, op );
            if( brush == null ) return;
            op.Brush = brush;

            player.SelectionStart( 2, DrawOperationCallback, op, Permission.Draw );
            player.MessageNow( "{0}: Click 2 blocks or use &H/mark&S to make a selection.",
                               op.Brush.InstanceDescription );
        }



        static readonly CommandDescriptor CdReplaceNot = new CommandDescriptor {
            Name = "replacenot",
            Aliases = new[] { "rn" },
            Category = CommandCategory.Building,
            Permissions = new[] { Permission.Draw },
            Usage = "/replacenot (ExcludedBlock [AnotherOne]) ReplacementBlock",
            Help = "Replaces all blocks EXCEPT specified type(s) in an area.",
            Handler = ReplaceNotHandler
        };

        static void ReplaceNotHandler( Player player, Command cmd ) {
            var replaceBrush = ReplaceNotBrushFactory.Instance.MakeBrush( player, cmd );
            if( replaceBrush == null ) return;

            CuboidDrawOperation op = new CuboidDrawOperation( player );
            IBrushInstance brush = replaceBrush.MakeInstance( player, cmd, op );
            if( brush == null ) return;
            op.Brush = brush;

            player.SelectionStart( 2, DrawOperationCallback, op, Permission.Draw );
            player.MessageNow( "{0}: Click 2 blocks or use &H/mark&S to make a selection.",
                               op.Brush.InstanceDescription );
        }

        #endregion


        #region Undo / Redo

        static readonly CommandDescriptor CdUndo = new CommandDescriptor {
            Name = "undo",
            Category = CommandCategory.Building,
            Permissions = new[] { Permission.Draw },
            Help = "Selectively removes changes from your last drawing command. " +
                   "Note that commands involving over 2 million blocks cannot be undone due to memory restrictions.",
            Handler = UndoHandler
        };

        static void UndoHandler( Player player, Command command ) {
            if( command.HasNext ) {
                player.Message( "Undo command takes no parameters. Did you mean to do &H/UndoPlayer&S or &H/UndoArea&S?" );
                return;
            }

            UndoState undoState = player.UndoPop();
            if( undoState == null ) {
                player.MessageNow( "There is currently nothing to undo." );
                return;
            }

            string msg = "Undo: ";
            if( undoState.Op != null && !undoState.Op.IsDone ) {
                undoState.Op.Cancel();
                msg += String.Format( "Cancelled {0} (was {1}% done). ",
                                     undoState.Op.DescriptionWithBrush,
                                     undoState.Op.PercentDone );
            }

            // no need to set player.drawingInProgress here because this is done on the user thread
            Logger.Log( "Player {0} initiated /undo affecting {1} blocks (on world {2})", LogType.UserActivity,
                        player.Name,
                        undoState.Buffer.Count,
                        player.World.Name );

            msg += String.Format( "Restoring ~{0} blocks. Type &H/redo&S to reverse.",
                                  undoState.Buffer.Count );
            player.MessageNow( msg );

            var op = new UndoDrawOperation( player, undoState, false );
            op.Prepare( new Vector3I[0] );
            player.Message( "{0}: Now processing ~{1} blocks.",
                            op.DescriptionWithBrush, op.BlocksTotalEstimate );
            op.Begin();
        }


        static readonly CommandDescriptor CdRedo = new CommandDescriptor {
            Name = "redo",
            Category = CommandCategory.Building,
            Permissions = new[] { Permission.Draw },
            Help = "Selectively removes changes from your last drawing command. " +
                   "Note that commands involving over 2 million blocks cannot be undone due to memory restrictions.",
            Handler = RedoHandler
        };

        static void RedoHandler( Player player, Command command ) {
            UndoState redoState = player.RedoPop();
            if( redoState == null ) {
                player.MessageNow( "There is currently nothing to redo." );
                return;
            }

            string msg = "Redo: ";
            if( redoState.Op != null && !redoState.Op.IsDone ) {
                redoState.Op.Cancel();
                msg += String.Format( "Cancelled {0} (was {1}% done). ",
                                     redoState.Op.DescriptionWithBrush,
                                     redoState.Op.PercentDone );
            }

            // no need to set player.drawingInProgress here because this is done on the user thread
            Logger.Log( "Player {0} initiated /redo affecting {1} blocks (on world {2})", LogType.UserActivity,
                        player.Name,
                        redoState.Buffer.Count,
                        player.World.Name );

            msg += String.Format( "Restoring ~{0} blocks. Type &H/undo&S again to reverse.",
                                  redoState.Buffer.Count );
            player.MessageNow( msg );

            var op = new UndoDrawOperation( player, redoState, true );
            op.Prepare( new Vector3I[0] );
            player.Message( "{0}: Now processing ~{1} blocks.",
                            op.DescriptionWithBrush, op.BlocksTotalEstimate );
            op.Begin();
        }

        #endregion


        #region Copy and Paste

        static readonly CommandDescriptor CdCopySlot = new CommandDescriptor {
            Name = "copyslot",
            Category = CommandCategory.Building,
            Permissions = new[] { Permission.CopyAndPaste },
            Usage = "/copyslot [#]",
            Help = "Selects a slot for copying to / pasting from. The maximum number of slots is limited per-rank.",
            Handler = CopySlotHandler
        };

        static void CopySlotHandler( Player player, Command cmd ) {
            int slotNumber;
            if( cmd.NextInt( out slotNumber ) ) {
                if( slotNumber < 1 || slotNumber > player.Info.Rank.CopySlots ) {
                    player.Message( "CopySlot: Select a number between 1 and {0}", player.Info.Rank.CopySlots );
                } else {
                    player.CopySlot = slotNumber - 1;
                    CopyState info = player.GetCopyInformation();
                    if( info == null ) {
                        player.Message( "Selected copy slot {0} (unused).", slotNumber );
                    } else {
                        player.Message( "Selected copy slot {0}: {1} blocks from {2}, {3} old.",
                                        slotNumber, info.Buffer.Length,
                                        info.OriginWorld, DateTime.UtcNow.Subtract( info.CopyTime ).ToMiniString() );
                    }
                }
            } else {
                CopyState[] slots = player.CopyInformation;
                player.Message( "Using {0} of {1} slots. Selected slot: {2}",
                                slots.Count( info => info != null ), player.Info.Rank.CopySlots, player.CopySlot + 1 );
                for( int i = 0; i < slots.Length; i++ ) {
                    if( slots[i] != null ) {
                        player.Message( "  {0}: {1} blocks from {2}, {3} old",
                                        i + 1, slots[i].Buffer.Length,
                                        slots[i].OriginWorld, DateTime.UtcNow.Subtract( slots[i].CopyTime ).ToMiniString() );
                    }
                }
            }
        }



        static readonly CommandDescriptor CdCopy = new CommandDescriptor {
            Name = "copy",
            Category = CommandCategory.Building,
            Permissions = new[] { Permission.CopyAndPaste },
            Help = "Copy blocks for pasting. " +
                   "Used together with &H/paste&S and &H/pastenot&S commands. " +
                   "Note that pasting starts at the same corner that you started &H/copy&S from.",
            Handler = CopyHandler
        };

        static void CopyHandler( Player player, Command cmd ) {
            player.SelectionStart( 2, CopyCallback, null, CdCopy.Permissions );
            player.MessageNow( "Copy: Place a block or type /mark to use your location." );
        }


        static void CopyCallback( Player player, Vector3I[] marks, object tag ) {
            int sx = Math.Min( marks[0].X, marks[1].X );
            int ex = Math.Max( marks[0].X, marks[1].X );
            int sy = Math.Min( marks[0].Y, marks[1].Y );
            int ey = Math.Max( marks[0].Y, marks[1].Y );
            int sz = Math.Min( marks[0].Z, marks[1].Z );
            int ez = Math.Max( marks[0].Z, marks[1].Z );

            int volume = (ex - sx + 1) * (ey - sy + 1) * (ez - sz + 1);
            if( !player.CanDraw( volume ) ) {
                player.MessageNow( String.Format( "You are only allowed to run commands that affect up to {0} blocks. This one would affect {1} blocks.",
                                               player.Info.Rank.DrawLimit, volume ) );
                return;
            }

            // remember dimensions and orientation
            CopyState copyInfo = new CopyState( marks[0], marks[1] );

            Map map = player.World.Map;
            for( int x = sx; x <= ex; x++ ) {
                for( int y = sy; y <= ey; y++ ) {
                    for( int z = sz; z <= ez; z++ ) {
                        copyInfo.Buffer[x - sx, y - sy, z - sz] = map.GetBlockByte( x, y, z );
                    }
                }
            }

            copyInfo.OriginWorld = player.World.Name;
            copyInfo.CopyTime = DateTime.UtcNow;
            player.SetCopyInformation( copyInfo );

            player.MessageNow( "{0} blocks copied into slot #{1}. You can now &H/paste",
                               volume, player.CopySlot + 1 );
            player.MessageNow( "Origin at {0} {1}{2} corner.",
                               (copyInfo.Orientation.X == 1 ? "bottom" : "top"),
                               (copyInfo.Orientation.Y == 1 ? "south" : "north"),
                               (copyInfo.Orientation.Z == 1 ? "east" : "west") );

            Logger.Log( "{0} copied {1} blocks from {2}.", LogType.UserActivity,
                        player.Name, volume, player.World.Name );
        }



<<<<<<< HEAD
                    do {
                        Block affectedType = Map.GetBlockByName( affectedBlockName );
                        if( affectedType != Block.Undefined ) {
                            affectedTypes.Add( affectedType );
                        } else {
                            player.MessageNow( "{0}: Unrecognized block type: {1}", mode, affectedBlockName );
                            return;
                        }
                    } while( (affectedBlockName = cmd.Next()) != null );

                    Block[] replacedTypes = affectedTypes.Take( affectedTypes.Count - 1 ).ToArray();
                    Block replacementType = affectedTypes.Last();
                    selectionArgs = new ReplaceArgs {
                        DoExclude = (mode == DrawMode.ReplaceNot),
                        Types = replacedTypes,
                        ReplacementBlock = replacementType
                    };
                    callback = ReplaceCallback;

                    if( mode == DrawMode.ReplaceNot ) {
                        player.MessageNow( "ReplaceNot: Ready to replace everything EXCEPT ({0}) with {1}",
                                           replacedTypes.JoinToString(),
                                           replacementType );
                    } else {
                        player.MessageNow( "Replace: Ready to replace ({0}) with {1}",
                                           replacedTypes.JoinToString(),
                                           replacementType );
                    }

                    break;

                case DrawMode.Line:
                    callback = LineCallback;
                    break;

                default:
                    throw new ArgumentOutOfRangeException( "mode" );
            }

            player.SetCallback( 2, callback, selectionArgs, Permission.Draw );

            if( block != Block.Undefined ) {
                player.MessageNow( "{0} ({1}): Click a block or use &H/mark",
                                   mode, block );
            } else {
                player.MessageNow( "{0}: Click a block or use &H/mark",
                   mode, block );
            }
        }


        #region Undo / Redo

        static readonly CommandDescriptor cdUndo = new CommandDescriptor {
            Name = "undo",
            Aliases = new[] { "redo" },
            Category = CommandCategory.Building,
            Permissions = new[] { Permission.Draw },
            Help = "Selectively removes changes from your last drawing command. " +
                   "Note that commands involving over 2 million blocks cannot be undone due to memory restrictions.",
            Handler = Undo
        };

        internal static void Undo( Player player, Command command ) {
            if( player.UndoBuffer.Count > 0 ) {
                // no need to set player.drawingInProgress here because this is done on the user thread
                Logger.Log( "Player {0} initiated /undo affecting {1} blocks (on world {2})", LogType.UserActivity,
                            player.Name,
                            player.UndoBuffer.Count,
                            player.World.Name );
                player.MessageNow( "Restoring {0} blocks...", player.UndoBuffer.Count );
                Queue<BlockUpdate> redoBuffer = new Queue<BlockUpdate>();
                while( player.UndoBuffer.Count > 0 ) {
                    BlockUpdate newBlock = player.UndoBuffer.Dequeue();
                    BlockUpdate oldBlock = new BlockUpdate( null, newBlock.X, newBlock.Y, newBlock.H,
                                                            player.World.Map.GetBlock( newBlock.X, newBlock.Y, newBlock.H ) );
                    player.World.Map.QueueUpdate( newBlock );
                    redoBuffer.Enqueue( oldBlock );
                }
                player.UndoBuffer = redoBuffer;
                redoBuffer.TrimExcess();
                player.MessageNow( "Type /undo again to reverse this command." );
                Server.RequestGC();

            } else {
                player.MessageNow( "There is currently nothing to undo." );
            }
        }

        #endregion


        #region Draw Callbacks

        static void DrawOneBlock( Player player, byte drawBlock, int x, int y, int h, ref int blocks, ref int blocksDenied, ref bool cannotUndo ) {
            if( !player.World.Map.InBounds( x, y, h ) ) return;
            byte block = player.World.Map.GetBlockByte( x, y, h );
            if( block == drawBlock ) return;

            if( player.CanPlace( x, y, h, (Block)drawBlock, false ) != CanPlaceResult.Allowed ) {
                blocksDenied++;
                return;
            }

            // this would've been an easy way to do block tracking for draw commands BUT
            // if i set "origin" to player, he will not receive the block update. I tried.
            player.World.Map.QueueUpdate( new BlockUpdate( null, x, y, h, drawBlock ) );
            Server.RaisePlayerPlacedBlockEvent( player, (short)x, (short)y, (short)h, (Block)block, (Block)drawBlock, false );
            //player.SendDelayed( PacketWriter.MakeSetBlock( x, y, h, drawBlock ) );

            if( blocks < MaxUndoCount ) {
                player.UndoBuffer.Enqueue( new BlockUpdate( null, x, y, h, block ) );
            } else if( !cannotUndo ) {
                player.UndoBuffer.Clear();
                player.UndoBuffer.TrimExcess();
                player.MessageNow( "NOTE: This draw command is too massive to undo." );
                if( player.Can( Permission.ManageWorlds ) ) {
                    player.MessageNow( "Reminder: You can use &H/wflush&S to accelerate draw commands." );
                }
                cannotUndo = true;
            }
            blocks++;
        }


        static void DrawingFinished( Player player, string verb, int blocks, int blocksDenied ) {
            if( blocks == 0 ) {
                if( blocksDenied > 0 ) {
                    player.MessageNow( "No blocks could be {0} due to permission issues.", verb );
                } else {
                    player.MessageNow( "No blocks were {0}.", verb );
                }
            } else {
                if( blocksDenied > 0 ) {
                    player.MessageNow( "{0} {1} blocks ({2} blocks skipped due to permission issues)... " +
                                       "The map is now being updated.", verb, blocks, blocksDenied );
                } else {
                    player.MessageNow( "{0} {1} blocks... The map is now being updated.", verb, blocks );
                }
            }
            if( blocks > 0 ) {
                player.Info.ProcessDrawCommand( blocks );
                player.UndoBuffer.TrimExcess();
                Server.RequestGC();
            }
        }


        #region Cuboid, CuboidHollow, CuboidWireframe

        internal static void CuboidCallback( Player player, Position[] marks, object tag ) {
            byte drawBlock = (byte)tag;
            if( drawBlock == (byte)Block.Undefined ) {
                drawBlock = (byte)player.GetBind( player.LastUsedBlockType );
            }

            // find start/end coordinates
            int sx = Math.Min( marks[0].X, marks[1].X );
            int ex = Math.Max( marks[0].X, marks[1].X );
            int sy = Math.Min( marks[0].Y, marks[1].Y );
            int ey = Math.Max( marks[0].Y, marks[1].Y );
            int sh = Math.Min( marks[0].H, marks[1].H );
            int eh = Math.Max( marks[0].H, marks[1].H );

            int volume = (ex - sx + 1) * (ey - sy + 1) * (eh - sh + 1);
            if( !player.CanDraw( volume ) ) {
                player.MessageNow( "You are only allowed to run draw commands that affect up to {0} blocks. This one would affect {1} blocks.",
                                   player.Info.Rank.DrawLimit,
                                   volume );
                return;
            }

            player.UndoBuffer.Clear();

            int blocks = 0, blocksDenied = 0;
            bool cannotUndo = false;

            for( int x = sx; x <= ex; x += DrawStride ) {
                for( int y = sy; y <= ey; y += DrawStride ) {
                    for( int h = sh; h <= eh; h++ ) {
                        for( int y3 = 0; y3 < DrawStride && y + y3 <= ey; y3++ ) {
                            for( int x3 = 0; x3 < DrawStride && x + x3 <= ex; x3++ ) {
                                DrawOneBlock( player, drawBlock, x + x3, y + y3, h, ref blocks, ref blocksDenied, ref cannotUndo );
                            }
                        }
                    }
                }
            }
            DrawingFinished( player, "drawn", blocks, blocksDenied );
            Logger.Log( "{0} drew a cuboid containing {1} blocks of type {2} (on world {3})", LogType.UserActivity,
                        player.Name,
                        blocks,
                        (Block)drawBlock,
                        player.World.Name );
        }


        internal static void CuboidHollowCallback( Player player, Position[] marks, object tag ) {
            HollowShapeArgs args = (HollowShapeArgs)tag;
            byte drawBlock = (byte)args.OuterBlock;
            if( drawBlock == (byte)Block.Undefined ) {
                drawBlock = (byte)player.GetBind( player.LastUsedBlockType );
            }

            // find start/end coordinates
            int sx = Math.Min( marks[0].X, marks[1].X );
            int ex = Math.Max( marks[0].X, marks[1].X );
            int sy = Math.Min( marks[0].Y, marks[1].Y );
            int ey = Math.Max( marks[0].Y, marks[1].Y );
            int sh = Math.Min( marks[0].H, marks[1].H );
            int eh = Math.Max( marks[0].H, marks[1].H );

            bool fillInner = (args.InnerBlock != Block.Undefined && (ex - sx) > 1 && (ey - sy) > 1 && (eh - sh) > 1);


            int volume = (ex - sx + 1) * (ey - sy + 1) * (eh - sh + 1);
            if( !fillInner ) {
                volume -= (ex - sx - 1) * (ey - sy - 1) * (eh - sh - 1);
            }

            if( !player.CanDraw( volume ) ) {
                player.MessageNow( "You are only allowed to run draw commands that affect up to {0} blocks. This one would affect {1} blocks.",
                                   player.Info.Rank.DrawLimit,
                                   volume );
                return;
            }

            player.UndoBuffer.Clear();

            int blocks = 0, blocksDenied = 0;
            bool cannotUndo = false;

            for( int x = sx; x <= ex; x++ ) {
                for( int y = sy; y <= ey; y++ ) {
                    DrawOneBlock( player, drawBlock, x, y, sh, ref blocks, ref blocksDenied, ref cannotUndo );
                    DrawOneBlock( player, drawBlock, x, y, eh, ref blocks, ref blocksDenied, ref cannotUndo );
                }
            }
            for( int x = sx; x <= ex; x++ ) {
                for( int h = sh; h <= eh; h++ ) {
                    DrawOneBlock( player, drawBlock, x, sy, h, ref blocks, ref blocksDenied, ref cannotUndo );
                    DrawOneBlock( player, drawBlock, x, ey, h, ref blocks, ref blocksDenied, ref cannotUndo );
                }
            }
            for( int y = sy; y <= ey; y++ ) {
                for( int h = sh; h <= eh; h++ ) {
                    DrawOneBlock( player, drawBlock, sx, y, h, ref blocks, ref blocksDenied, ref cannotUndo );
                    DrawOneBlock( player, drawBlock, ex, y, h, ref blocks, ref blocksDenied, ref cannotUndo );
                }
            }

            if( fillInner ) {
                for( int x = sx + 1; x < ex; x += DrawStride ) {
                    for( int y = sy + 1; y < ey; y += DrawStride ) {
                        for( int h = sh + 1; h < eh; h++ ) {
                            for( int y3 = 0; y3 < DrawStride && y + y3 < ey; y3++ ) {
                                for( int x3 = 0; x3 < DrawStride && x + x3 < ex; x3++ ) {
                                    DrawOneBlock( player, (byte)args.InnerBlock, x + x3, y + y3, h, ref blocks, ref blocksDenied, ref cannotUndo );
                                }
                            }
                        }
                    }
                }
            }

            Logger.Log( "{0} drew a hollow cuboid containing {1} blocks of type {2} (on world {3})", LogType.UserActivity,
                        player.Name,
                        blocks,
                        (Block)drawBlock,
                        player.World.Name );
            DrawingFinished( player, "drawn", blocks, blocksDenied );
        }


        internal static void CuboidWireframeCallback( Player player, Position[] marks, object tag ) {
            byte drawBlock = (byte)tag;
            if( drawBlock == (byte)Block.Undefined ) {
                drawBlock = (byte)player.GetBind( player.LastUsedBlockType );
            }

            // find start/end coordinates
            int sx = Math.Min( marks[0].X, marks[1].X );
            int ex = Math.Max( marks[0].X, marks[1].X );
            int sy = Math.Min( marks[0].Y, marks[1].Y );
            int ey = Math.Max( marks[0].Y, marks[1].Y );
            int sh = Math.Min( marks[0].H, marks[1].H );
            int eh = Math.Max( marks[0].H, marks[1].H );

            // Calculate the upper limit on the volume
            int solidVolume = (ex - sx + 1) *  (ey - sy + 1) *  (eh - sh + 1);
            int hollowVolume = Math.Max( 0, ex - sx - 1 ) * Math.Max( 0, ey - sy - 1 ) * Math.Max( 0, eh - sh - 1 );
            int sideVolume = Math.Max( 0, ex - sx - 1 ) * Math.Max( 0, ey - sy - 1 ) * (ex != sx ? 2 : 1) +
                             Math.Max( 0, ey - sy - 1 ) * Math.Max( 0, eh - sh - 1 ) * (ey != sy ? 2 : 1) +
                             Math.Max( 0, eh - sh - 1 ) * Math.Max( 0, ex - sx - 1 ) * (eh != sh ? 2 : 1);
            int volume = solidVolume - hollowVolume - sideVolume;

            if( !player.CanDraw( volume ) ) {
                player.MessageNow( "You are only allowed to run draw commands that affect up to {0} blocks. This one would affect {1} blocks.",
                                   player.Info.Rank.DrawLimit,
                                   volume );
                return;
            }

            player.UndoBuffer.Clear();

            int blocks = 0, blocksDenied = 0;
            bool cannotUndo = false;

            // Draw cuboid vertices
            DrawOneBlock( player, drawBlock, sx, sy, sh, ref blocks, ref blocksDenied, ref cannotUndo );
            if( sx != ex ) DrawOneBlock( player, drawBlock, ex, sy, sh, ref blocks, ref blocksDenied, ref cannotUndo );
            if( sy != ey ) DrawOneBlock( player, drawBlock, sx, ey, sh, ref blocks, ref blocksDenied, ref cannotUndo );
            if( sx != ex && sy != ey ) DrawOneBlock( player, drawBlock, ex, ey, sh, ref blocks, ref blocksDenied, ref cannotUndo );
            if( sh != eh ) DrawOneBlock( player, drawBlock, sx, sy, eh, ref blocks, ref blocksDenied, ref cannotUndo );
            if( sx != ex && sh != eh ) DrawOneBlock( player, drawBlock, ex, sy, eh, ref blocks, ref blocksDenied, ref cannotUndo );
            if( sy != ey && sh != eh ) DrawOneBlock( player, drawBlock, sx, ey, eh, ref blocks, ref blocksDenied, ref cannotUndo );
            if( sx != ex && sy != ey && sh != eh ) DrawOneBlock( player, drawBlock, ex, ey, eh, ref blocks, ref blocksDenied, ref cannotUndo );

            // Draw edges along the X axis
            if( ex - sx > 1 ) {
                for( int x = sx + 1; x < ex; x++ ) {
                    DrawOneBlock( player, drawBlock, x, sy, sh, ref blocks, ref blocksDenied, ref cannotUndo );
                    if( sh != eh ) DrawOneBlock( player, drawBlock, x, sy, eh, ref blocks, ref blocksDenied, ref cannotUndo );
                    if( sy != ey ) {
                        DrawOneBlock( player, drawBlock, x, ey, sh, ref blocks, ref blocksDenied, ref cannotUndo );
                        if( sh != eh ) DrawOneBlock( player, drawBlock, x, ey, eh, ref blocks, ref blocksDenied, ref cannotUndo );
                    }
                }
            }

            // Draw edges along the Y axis
            if( ey - sy > 1 ) {
                for( int y = sy + 1; y < ey; y++ ) {
                    DrawOneBlock( player, drawBlock, sx, y, sh, ref blocks, ref blocksDenied, ref cannotUndo );
                    if( sh != eh ) DrawOneBlock( player, drawBlock, sx, y, eh, ref blocks, ref blocksDenied, ref cannotUndo );
                    if( sx != ex ) {
                        DrawOneBlock( player, drawBlock, ex, y, sh, ref blocks, ref blocksDenied, ref cannotUndo );
                        if( sh != eh ) DrawOneBlock( player, drawBlock, ex, y, eh, ref blocks, ref blocksDenied, ref cannotUndo );
                    }
                }
            }

            // Draw edges along the H axis
            if( eh - sh > 1 ) {
                for( int h = sh + 1; h < eh; h++ ) {
                    DrawOneBlock( player, drawBlock, sx, sy, h, ref blocks, ref blocksDenied, ref cannotUndo );
                    if( sy != ey ) DrawOneBlock( player, drawBlock, sx, ey, h, ref blocks, ref blocksDenied, ref cannotUndo );
                    if( sx != ex ) {
                        DrawOneBlock( player, drawBlock, ex, ey, h, ref blocks, ref blocksDenied, ref cannotUndo );
                        if( sy != ey ) DrawOneBlock( player, drawBlock, ex, sy, h, ref blocks, ref blocksDenied, ref cannotUndo );
                    }
                }
            }

            Logger.Log( "{0} drew a wireframe cuboid containing {1} blocks of type {2} (on world {3})", LogType.UserActivity,
                        player.Name,
                        blocks,
                        (Block)drawBlock,
                        player.World.Name );
            DrawingFinished( player, "drawn", blocks, blocksDenied );
        }

        #endregion


        unsafe internal static void ReplaceCallback( Player player, Position[] marks, object drawArgs ) {
            ReplaceArgs args = (ReplaceArgs)drawArgs;

            byte* specialTypes = stackalloc byte[args.Types.Length];
            int specialTypeCount = args.Types.Length;
            for( int i = 0; i < args.Types.Length; i++ ) {
                specialTypes[i] = (byte)args.Types[i];
            }

            bool doExclude = args.DoExclude;

            // find start/end coordinates
            int sx = Math.Min( marks[0].X, marks[1].X );
            int ex = Math.Max( marks[0].X, marks[1].X );
            int sy = Math.Min( marks[0].Y, marks[1].Y );
            int ey = Math.Max( marks[0].Y, marks[1].Y );
            int sh = Math.Min( marks[0].H, marks[1].H );
            int eh = Math.Max( marks[0].H, marks[1].H );

            int volume = (ex - sx + 1) * (ey - sy + 1) * (eh - sh + 1);
            if( !player.CanDraw( volume ) ) {
                player.MessageNow( "You are only allowed to run draw commands that affect up to {0} blocks. This one would affect {1} blocks.",
                                    player.Info.Rank.DrawLimit,
                                    volume );
                return;
            }

            player.UndoBuffer.Clear();

            bool cannotUndo = false;
            int blocks = 0, blocksDenied = 0;
            for( int x = sx; x <= ex; x += DrawStride ) {
                for( int y = sy; y <= ey; y += DrawStride ) {
                    for( int h = sh; h <= eh; h++ ) {
                        for( int y3 = 0; y3 < DrawStride && y + y3 <= ey; y3++ ) {
                            for( int x3 = 0; x3 < DrawStride && x + x3 <= ex; x3++ ) {

                                byte block = player.World.Map.GetBlockByte( x + x3, y + y3, h );

                                bool skip = !args.DoExclude;
                                for( int i = 0; i < specialTypeCount; i++ ) {
                                    if( block == specialTypes[i] ) {
                                        skip = args.DoExclude;
                                        break;
                                    }
                                }
                                if( skip ) continue;

                                if( player.CanPlace( x + x3, y + y3, h, args.ReplacementBlock, false ) != CanPlaceResult.Allowed ) {
                                    blocksDenied++;
                                    continue;
                                }
                                player.World.Map.QueueUpdate( new BlockUpdate( null, x + x3, y + y3, h, args.ReplacementBlock ) );
                                Server.RaisePlayerPlacedBlockEvent( player, (short)x, (short)y, (short)h, (Block)block, args.ReplacementBlock, false );
                                if( blocks < MaxUndoCount ) {
                                    player.UndoBuffer.Enqueue( new BlockUpdate( null, x + x3, y + y3, h, block ) );
                                } else if( !cannotUndo ) {
                                    player.UndoBuffer.Clear();
                                    player.UndoBuffer.TrimExcess();
                                    player.MessageNow( "NOTE: This draw command is too massive to undo." );
                                    cannotUndo = true;
                                    if( player.Can( Permission.ManageWorlds ) ) {
                                        player.MessageNow( "Reminder: You can use &H/wflush&S to accelerate draw commands." );
                                    }
                                }
                                blocks++;

                            }
                        }
                    }
                }
            }


            Logger.Log( "{0} replaced {1} blocks {2} ({3}) with {4} (on world {5})", LogType.UserActivity,
                        player.Name,
                        blocks,
                        (doExclude ? "except" : "of"),
                        args.Types.JoinToString(),
                        args.ReplacementBlock,
                        player.World.Name );

            DrawingFinished( player, "replaced", blocks, blocksDenied );
        }


        #region Ellipsoid, Hollow Ellipsoid, Sphere, HollowSphere

        internal static void EllipsoidCallback( Player player, Position[] marks, object tag ) {
            byte drawBlock = (byte)tag;
            if( drawBlock == (byte)Block.Undefined ) {
                drawBlock = (byte)player.GetBind( player.LastUsedBlockType );
            }

            // find start/end coordinates
            int sx = Math.Min( marks[0].X, marks[1].X );
            int ex = Math.Max( marks[0].X, marks[1].X );
            int sy = Math.Min( marks[0].Y, marks[1].Y );
            int ey = Math.Max( marks[0].Y, marks[1].Y );
            int sh = Math.Min( marks[0].H, marks[1].H );
            int eh = Math.Max( marks[0].H, marks[1].H );

            // find axis lengths
            double rx = (ex - sx + 1) / 2d;
            double ry = (ey - sy + 1) / 2d;
            double rh = (eh - sh + 1) / 2d;

            double rx2 = 1 / (rx * rx);
            double ry2 = 1 / (ry * ry);
            double rh2 = 1 / (rh * rh);

            // find center points
            double cx = (ex + sx) / 2d;
            double cy = (ey + sy) / 2d;
            double ch = (eh + sh) / 2d;


            int volume = (int)(4 / 3d * Math.PI * rx * ry * rh);
            if( !player.CanDraw( volume ) ) {
                player.MessageNow( "You are only allowed to run draw commands that affect up to {0} blocks. This one would affect {1} blocks.",
                                   player.Info.Rank.DrawLimit,
                                   volume );
                return;
            }

            player.UndoBuffer.Clear();

            int blocks = 0, blocksDenied = 0;
            bool cannotUndo = false;

            for( int x = sx; x <= ex; x += DrawStride ) {
                for( int y = sy; y <= ey; y += DrawStride ) {
                    for( int h = sh; h <= eh; h++ ) {
                        for( int y3 = 0; y3 < DrawStride && y + y3 <= ey; y3++ ) {
                            for( int x3 = 0; x3 < DrawStride && x + x3 <= ex; x3++ ) {

                                // get relative coordinates
                                double dx = (x + x3 - cx);
                                double dy = (y + y3 - cy);
                                double dh = (h - ch);

                                // test if it's inside ellipse
                                if( (dx * dx) * rx2 + (dy * dy) * ry2 + (dh * dh) * rh2 <= 1 ) {
                                    DrawOneBlock( player, drawBlock, x + x3, y + y3, h, ref blocks, ref blocksDenied, ref cannotUndo );
                                }
                            }
                        }
                    }
                }
            }
            Logger.Log( "{0} drew an ellipsoid containing {1} blocks of type {2} (on world {3})", LogType.UserActivity,
                        player.Name,
                        blocks,
                        (Block)drawBlock,
                        player.World.Name );
            DrawingFinished( player, "drawn", blocks, blocksDenied );
        }

        /*
        internal static void EllipsoidHollowCallback( Player player, Position[] marks, object tag ) {
            byte drawBlock = (byte)tag;
            if( drawBlock == (byte)Block.Undefined ) {
                drawBlock = (byte)player.LastUsedBlockType;
            }

            // find start/end coordinates
            int sx = Math.Min( marks[0].X, marks[1].X );
            int ex = Math.Max( marks[0].X, marks[1].X );
            int sy = Math.Min( marks[0].Y, marks[1].Y );
            int ey = Math.Max( marks[0].Y, marks[1].Y );
            int sh = Math.Min( marks[0].H, marks[1].H );
            int eh = Math.Max( marks[0].H, marks[1].H );

            // find axis lengths
            double rx = (ex - sx + 1) / 2d;
            double ry = (ey - sy + 1) / 2d;
            double rh = (eh - sh + 1) / 2d;

            double rx2 = 1 / (rx * rx);
            double ry2 = 1 / (ry * ry);
            double rh2 = 1 / (rh * rh);

            // find center points
            double cx = (ex + sx) / 2d;
            double cy = (ey + sy) / 2d;
            double ch = (eh + sh) / 2d;

            // rougher estimation than the non-hollow form, a voxelized surface is a bit funky
            int volume = (int)(4 / 3d * Math.PI * ((rx + .5) * (ry + .5) * (rh + .5) - (rx - .5) * (ry - .5) * (rh - .5)) * 0.85);
            if( !player.CanDraw( volume ) ) {
                player.MessageNow( "You are only allowed to run draw commands that affect up to {0} blocks. This one would affect {1} blocks.",
                                   player.Info.Rank.DrawLimit,
                                   volume );
                return;
            }

            player.UndoBuffer.Clear();

            int blocks = 0, blocksDenied = 0;
            bool cannotUndo = false;

            for( int x = sx; x <= ex; x++ ) {
                for( int y = sy; y <= ey; y++ ) {
                    for( int h = sh; h <= eh; h++ ) {

                        double dx = (x - cx);
                        double dy = (y - cy);
                        double dh = (h - ch);

                        if( (dx * dx) * rx2 + (dy * dy) * ry2 + (dh * dh) * rh2 <= 1 ) {
                            // we touched the surface
                            // keep drilling until we hit an internal block
                            do {
                                DrawOneBlock( player, drawBlock, x, y, h, ref blocks, ref blocksDenied, ref cannotUndo );
                                DrawOneBlock( player, drawBlock, x, y, (int)(ch - dh), ref blocks, ref blocksDenied, ref cannotUndo );
                                dh = (++h - ch);
                            } while( h <= (int)ch &&
                                    ((dx + 1) * (dx + 1) * rx2 + (dy * dy) * ry2 + (dh * dh) * rh2 > 1 ||
                                     (dx - 1) * (dx - 1) * rx2 + (dy * dy) * ry2 + (dh * dh) * rh2 > 1 ||
                                     (dx * dx) * rx2 + (dy + 1) * (dy + 1) * ry2 + (dh * dh) * rh2 > 1 ||
                                     (dx * dx) * rx2 + (dy - 1) * (dy - 1) * ry2 + (dh * dh) * rh2 > 1 ||
                                     (dx * dx) * rx2 + (dy * dy) * ry2 + (dh + 1) * (dh + 1) * rh2 > 1 ||
                                     (dx * dx) * rx2 + (dy * dy) * ry2 + (dh - 1) * (dh - 1) * rh2 > 1) );
                            break;
                        }
                    }
                }
            }
            Logger.Log( "{0} drew a hollow ellipsoid containing {1} blocks of type {2} (on world {3})", LogType.UserActivity,
                        player.Name,
                        blocks,
                        (Block)drawBlock,
                        player.World.Name );
            DrawingFinished( player, "drawn", blocks, blocksDenied );
        }
        */

        internal static void EllipsoidHollowCallback( Player player, Position[] marks, object tag ) {

            HollowShapeArgs args = (HollowShapeArgs)tag;
            byte drawBlock = (byte)args.OuterBlock;
            if( drawBlock == (byte)Block.Undefined ) {
                drawBlock = (byte)player.GetBind( player.LastUsedBlockType );
            }

            // find start/end coordinates
            int sx = Math.Min( marks[0].X, marks[1].X );
            int ex = Math.Max( marks[0].X, marks[1].X );
            int sy = Math.Min( marks[0].Y, marks[1].Y );
            int ey = Math.Max( marks[0].Y, marks[1].Y );
            int sh = Math.Min( marks[0].H, marks[1].H );
            int eh = Math.Max( marks[0].H, marks[1].H );

            bool fillInner = (args.InnerBlock != Block.Undefined && (ex - sx) > 1 && (ey - sy) > 1 && (eh - sh) > 1);

            // find axis lengths
            double rx = (ex - sx + 1) / 2d;
            double ry = (ey - sy + 1) / 2d;
            double rh = (eh - sh + 1) / 2d;

            double rx2 = 1 / (rx * rx);
            double ry2 = 1 / (ry * ry);
            double rh2 = 1 / (rh * rh);

            // find center points
            double cx = (ex + sx) / 2d;
            double cy = (ey + sy) / 2d;
            double ch = (eh + sh) / 2d;

            int volume;
            if( fillInner ) {
                volume = (int)(4 / 3d * Math.PI * rx * ry * rh);
            } else {
                // rougher estimation than the non-hollow form, a voxelized surface is a bit funky
                volume = (int)(4 / 3d * Math.PI * ((rx + .5) * (ry + .5) * (rh + .5) - (rx - .5) * (ry - .5) * (rh - .5)) * 0.85);
            }

            if( !player.CanDraw( volume ) ) {
                player.MessageNow( "You are only allowed to run draw commands that affect up to {0} blocks. This one would affect {1} blocks.",
                                   player.Info.Rank.DrawLimit,
                                   volume );
                return;
            }

            player.UndoBuffer.Clear();

            int blocks = 0, blocksDenied = 0;
            bool cannotUndo = false;

            for( int x = sx; x <= ex; x++ ) {
                for( int y = sy; y <= ey; y++ ) {
                    for( int h = sh; h <= eh; h++ ) {

                        double dx = (x - cx);
                        double dy = (y - cy);
                        double dh = (h - ch);

                        if( (dx * dx) * rx2 + (dy * dy) * ry2 + (dh * dh) * rh2 > 1 ) continue;

                        // we touched the surface
                        // keep drilling until we hit an internal block
                        do {
                            DrawOneBlock( player, drawBlock, x, y, h, ref blocks, ref blocksDenied, ref cannotUndo );
                            DrawOneBlock( player, drawBlock, x, y, (int)(ch - dh), ref blocks, ref blocksDenied, ref cannotUndo );
                            dh = (++h - ch);
                        } while( h <= (int)ch &&
                                 ((dx + 1) * (dx + 1) * rx2 + (dy * dy) * ry2 + (dh * dh) * rh2 > 1 ||
                                  (dx - 1) * (dx - 1) * rx2 + (dy * dy) * ry2 + (dh * dh) * rh2 > 1 ||
                                  (dx * dx) * rx2 + (dy + 1) * (dy + 1) * ry2 + (dh * dh) * rh2 > 1 ||
                                  (dx * dx) * rx2 + (dy - 1) * (dy - 1) * ry2 + (dh * dh) * rh2 > 1 ||
                                  (dx * dx) * rx2 + (dy * dy) * ry2 + (dh + 1) * (dh + 1) * rh2 > 1 ||
                                  (dx * dx) * rx2 + (dy * dy) * ry2 + (dh - 1) * (dh - 1) * rh2 > 1)
                            );
                        if( fillInner ) {
                            for( ; h <= (int)(ch - dh); h++ ) {
                                DrawOneBlock( player, (byte)args.InnerBlock, x, y, h, ref blocks, ref blocksDenied, ref cannotUndo );
                            }
                        }
                        break;
                    }
                }
            }
            Logger.Log( "{0} drew a hollow ellipsoid containing {1} blocks of type {2} (on world {3})", LogType.UserActivity,
                        player.Name,
                        blocks,
                        (Block)drawBlock,
                        player.World.Name );
            DrawingFinished( player, "drawn", blocks, blocksDenied );
        }


        internal static void SphereCallback( Player player, Position[] marks, object tag ) {
            double radius = Math.Sqrt( (marks[0].X - marks[1].X) * (marks[0].X - marks[1].X) +
                                       (marks[0].Y - marks[1].Y) * (marks[0].Y - marks[1].Y) +
                                       (marks[0].H - marks[1].H) * (marks[0].H - marks[1].H) );

            marks[1].X = (short)Math.Round( marks[0].X - radius );
            marks[1].Y = (short)Math.Round( marks[0].Y - radius );
            marks[1].H = (short)Math.Round( marks[0].H - radius );

            marks[0].X = (short)Math.Round( marks[0].X + radius );
            marks[0].Y = (short)Math.Round( marks[0].Y + radius );
            marks[0].H = (short)Math.Round( marks[0].H + radius );

            EllipsoidCallback( player, marks, tag );
        }


        internal static void SphereHollowCallback( Player player, Position[] marks, object tag ) {
            double radius = Math.Sqrt( (marks[0].X - marks[1].X) * (marks[0].X - marks[1].X) +
                                       (marks[0].Y - marks[1].Y) * (marks[0].Y - marks[1].Y) +
                                       (marks[0].H - marks[1].H) * (marks[0].H - marks[1].H) );

            marks[1].X = (short)Math.Round( marks[0].X - radius );
            marks[1].Y = (short)Math.Round( marks[0].Y - radius );
            marks[1].H = (short)Math.Round( marks[0].H - radius );

            marks[0].X = (short)Math.Round( marks[0].X + radius );
            marks[0].Y = (short)Math.Round( marks[0].Y + radius );
            marks[0].H = (short)Math.Round( marks[0].H + radius );

            EllipsoidHollowCallback( player, marks, tag );
        }


        #endregion


        internal static void LineCallback( Player player, Position[] marks, object tag ) {
            byte drawBlock = (byte)tag;
            if( drawBlock == (byte)Block.Undefined ) {
                drawBlock = (byte)player.GetBind( player.LastUsedBlockType );
            }

            player.UndoBuffer.Clear();

            int blocks = 0, blocksDenied = 0;
            bool cannotUndo = false;

            // LINE CODE

            int x1 = marks[0].X,
                y1 = marks[0].Y,
                z1 = marks[0].H,
                x2 = marks[1].X,
                y2 = marks[1].Y,
                z2 = marks[1].H;
            int i, err1, err2;
            int[] pixel = new int[3];
            pixel[0] = x1;
            pixel[1] = y1;
            pixel[2] = z1;
            int dx = x2 - x1;
            int dy = y2 - y1;
            int dz = z2 - z1;
            int xInc = (dx < 0) ? -1 : 1;
            int l = Math.Abs( dx );
            int yInc = (dy < 0) ? -1 : 1;
            int m = Math.Abs( dy );
            int zInc = (dz < 0) ? -1 : 1;
            int n = Math.Abs( dz );
            int dx2 = l << 1;
            int dy2 = m << 1;
            int dz2 = n << 1;

            DrawOneBlock( player, drawBlock, x2, y2, z2, ref blocks, ref blocksDenied, ref cannotUndo );

            if( (l >= m) && (l >= n) ) {

                err1 = dy2 - l;
                err2 = dz2 - l;
                for( i = 0; i < l; i++ ) {
                    DrawOneBlock( player, drawBlock, pixel[0], pixel[1], pixel[2], ref blocks, ref blocksDenied, ref cannotUndo );
                    if( err1 > 0 ) {
                        pixel[1] += yInc;
                        err1 -= dx2;
                    }
                    if( err2 > 0 ) {
                        pixel[2] += zInc;
                        err2 -= dx2;
                    }
                    err1 += dy2;
                    err2 += dz2;
                    pixel[0] += xInc;
                }
            } else if( (m >= l) && (m >= n) ) {
                err1 = dx2 - m;
                err2 = dz2 - m;
                for( i = 0; i < m; i++ ) {
                    DrawOneBlock( player, drawBlock, pixel[0], pixel[1], pixel[2], ref blocks, ref blocksDenied, ref cannotUndo );
                    if( err1 > 0 ) {
                        pixel[0] += xInc;
                        err1 -= dy2;
                    }
                    if( err2 > 0 ) {
                        pixel[2] += zInc;
                        err2 -= dy2;
                    }
                    err1 += dx2;
                    err2 += dz2;
                    pixel[1] += yInc;
                }
            } else {
                err1 = dy2 - n;
                err2 = dx2 - n;
                for( i = 0; i < n; i++ ) {
                    DrawOneBlock( player, drawBlock, pixel[0], pixel[1], pixel[2], ref blocks, ref blocksDenied, ref cannotUndo );
                    if( err1 > 0 ) {
                        pixel[1] += yInc;
                        err1 -= dz2;
                    }
                    if( err2 > 0 ) {
                        pixel[0] += xInc;
                        err2 -= dz2;
                    }
                    err1 += dy2;
                    err2 += dx2;
                    pixel[2] += zInc;
                }
            }

            // END LINE CODE
            Logger.Log( "{0} drew a line containing {1} blocks of type {2} (on world {3})", LogType.UserActivity,
                        player.Name,
                        blocks,
                        (Block)drawBlock,
                        player.World.Name );
            DrawingFinished( player, "drawn", blocks, blocksDenied );
        }

        #endregion


        #region Copy and Paste

        static readonly CommandDescriptor cdCopy = new CommandDescriptor {
            Name = "copy",
            Category = CommandCategory.Building,
            Permissions = new[] { Permission.CopyAndPaste },
            Help = "Copy blocks for pasting. " +
                   "Used together with &H/paste&S and &H/pastenot&S commands. " +
                   "Note that pasting starts at the same corner that you started &H/copy&S from.",
            Handler = Copy
        };

        internal static void Copy( Player player, Command cmd ) {
            player.SetCallback( 2, CopyCallback, null, cdCopy.Permissions );
            player.MessageNow( "Copy: Place a block or type /mark to use your location." );
        }

        internal static void CopyCallback( Player player, Position[] marks, object tag ) {
            int sx = Math.Min( marks[0].X, marks[1].X );
            int ex = Math.Max( marks[0].X, marks[1].X );
            int sy = Math.Min( marks[0].Y, marks[1].Y );
            int ey = Math.Max( marks[0].Y, marks[1].Y );
            int sh = Math.Min( marks[0].H, marks[1].H );
            int eh = Math.Max( marks[0].H, marks[1].H );

            int volume = (ex - sx + 1) * (ey - sy + 1) * (eh - sh + 1);
            if( !player.CanDraw( volume ) ) {
                player.MessageNow( String.Format( "You are only allowed to run commands that affect up to {0} blocks. This one would affect {1} blocks.",
                                               player.Info.Rank.DrawLimit, volume ) );
                return;
            }

            // remember dimensions and orientation
            CopyInformation copyInfo = new CopyInformation {
                WidthX = marks[1].X - marks[0].X,
                WidthY = marks[1].Y - marks[0].Y,
                Height = marks[1].H - marks[0].H,
                Buffer = new byte[ex - sx + 1, ey - sy + 1, eh - sh + 1]
            };

            for( int x = sx; x <= ex; x++ ) {
                for( int y = sy; y <= ey; y++ ) {
                    for( int h = sh; h <= eh; h++ ) {
                        copyInfo.Buffer[x - sx, y - sy, h - sh] = player.World.Map.GetBlockByte( x, y, h );
                    }
                }
            }

            player.CopyInformation = copyInfo;
            player.MessageNow( "{0} blocks were copied. You can now &H/paste", volume );
            player.MessageNow( "Origin at {0} {1}{2} corner.",
                               (copyInfo.Height > 0 ? "bottom" : "top"),
                               (copyInfo.WidthY > 0 ? "south" : "north"),
                               (copyInfo.WidthX > 0 ? "west" : "east") );

            Logger.Log( "{0} copied {1} blocks from {2}.", LogType.UserActivity,
                        player.Name, volume, player.World.Name );
        }



        static readonly CommandDescriptor cdCut = new CommandDescriptor {
            Name = "cut",
            Category = CommandCategory.Building,
            Permissions = new[] { Permission.CopyAndPaste },
            Help = "Copies and removes blocks for pasting. Unless a different block type is specified, the area is filled with air. " +
                   "Used together with &H/paste&S and &H/pastenot&S commands. " +
                   "Note that pasting starts at the same corner that you started &H/cut&S from.",
            Usage = "/cut [FillBlock]",
            Handler = Cut
        };

        internal static void Cut( Player player, Command cmd ) {
            Block fillBlock = Block.Air;
            string fillBlockName = cmd.Next();
            if( fillBlockName != null ) {
                fillBlock = Map.GetBlockByName( fillBlockName );
                if( fillBlock == Block.Undefined ) {
                    player.Message( "Cut: Unknown block type \"{0}\"", fillBlockName );
                    return;
                }
            }
            player.SetCallback( 2, CutCallback, fillBlock, cdCut.Permissions );
            player.MessageNow( "Cut: Place a block or type /mark to use your location." );
        }

        internal static void CutCallback( Player player, Position[] marks, object tag ) {
            int sx = Math.Min( marks[0].X, marks[1].X );
            int ex = Math.Max( marks[0].X, marks[1].X );
            int sy = Math.Min( marks[0].Y, marks[1].Y );
            int ey = Math.Max( marks[0].Y, marks[1].Y );
            int sh = Math.Min( marks[0].H, marks[1].H );
            int eh = Math.Max( marks[0].H, marks[1].H );

            byte fillType = (byte)tag;

            int volume = (ex - sx + 1) * (ey - sy + 1) * (eh - sh + 1);
            if( !player.CanDraw( volume ) ) {
                player.MessageNow( String.Format( "You are only allowed to run commands that affect up to {0} blocks. This one would affect {1} blocks.",
                                               player.Info.Rank.DrawLimit, volume ) );
                return;
            }

            // remember dimensions and orientation
            CopyInformation copyInfo = new CopyInformation {
                WidthX = marks[1].X - marks[0].X,
                WidthY = marks[1].Y - marks[0].Y,
                Height = marks[1].H - marks[0].H,
                Buffer = new byte[ex - sx + 1, ey - sy + 1, eh - sh + 1]
            };

            player.UndoBuffer.Clear();
            int blocks = 0, blocksDenied = 0;
            bool cannotUndo = false;

            for( int x = sx; x <= ex; x++ ) {
                for( int y = sy; y <= ey; y++ ) {
                    for( int h = sh; h <= eh; h++ ) {
                        copyInfo.Buffer[x - sx, y - sy, h - sh] = player.World.Map.GetBlockByte( x, y, h );
                        DrawOneBlock( player, fillType, x, y, h, ref blocks, ref blocksDenied, ref cannotUndo );
                    }
                }
            }

            player.CopyInformation = copyInfo;
            player.MessageNow( "{0} blocks were cut. You can now &H/paste", volume );
            player.MessageNow( "Origin at {0} {1}{2} corner.",
                               (copyInfo.Height > 0 ? "bottom" : "top"),
                               (copyInfo.WidthY > 0 ? "south" : "north"),
                               (copyInfo.WidthX > 0 ? "west" : "east") );

            Logger.Log( "{0} cut {1} blocks from {2}, replacing {3} blocks with {4}.", LogType.UserActivity,
                        player.Name, volume, player.World.Name, blocks, (Block)fillType );

            player.UndoBuffer.TrimExcess();
            Server.RequestGC();
        }



        static readonly CommandDescriptor cdPasteNot = new CommandDescriptor {
            Name = "pastenot",
            Category = CommandCategory.Building,
            Permissions = new[] { Permission.CopyAndPaste },
            Help = "Paste previously copied blocks, excluding specified block type(s). " +
                   "Used together with &H/copy&S command. " +
                   "Note that pasting starts at the same corner that you started &H/copy&S from. ",
            Usage = "/pastenot ExcludedBlock [AnotherOne [AndAnother]]",
            Handler = PasteNot
        };

        internal static void PasteNot( Player player, Command cmd ) {
            if( player.CopyInformation == null ) {
                player.MessageNow( "Nothing to paste! Copy something first." );
                return;
            }

            PasteArgs args;

            List<Block> excludedTypes = new List<Block>();
            string excludedBlockName = cmd.Next();
            if( excludedBlockName != null ) {
                do {
                    Block excludedType = Map.GetBlockByName( excludedBlockName );
                    if( excludedType != Block.Undefined ) {
                        excludedTypes.Add( excludedType );
                    } else {
                        player.MessageNow( "PasteNot: Unrecognized block type: {0}", excludedBlockName );
                        return;
                    }
                } while( (excludedBlockName = cmd.Next()) != null );
            }

            if( excludedTypes.Count > 0 ) {
                args = new PasteArgs {
                    DoExclude = true,
                    BlockTypes = excludedTypes.ToArray()
                };
                player.MessageNow( "Ready to paste all EXCEPT {0}",
                                   excludedTypes.JoinToString() );
            } else {
                player.MessageNow( "PasteNot: Please specify block(s) to exclude." );
                return;
            }

            player.SetCallback( 1, PasteCallback, args, cdPasteNot.Permissions );

            player.MessageNow( "PasteNot: Place a block or type /mark to use your location. " );
        }


        static readonly CommandDescriptor cdPaste = new CommandDescriptor {
            Name = "paste",
=======
        static readonly CommandDescriptor CdCut = new CommandDescriptor {
            Name = "cut",
>>>>>>> ef829fac
            Category = CommandCategory.Building,
            Permissions = new[] { Permission.CopyAndPaste },
            Help = "Copies and removes blocks for pasting. Unless a different block type is specified, the area is filled with air. " +
                   "Used together with &H/paste&S and &H/pastenot&S commands. " +
                   "Note that pasting starts at the same corner that you started &H/cut&S from.",
            Usage = "/cut [FillBlock]",
            Handler = CutHandler
        };

        static void CutHandler( Player player, Command cmd ) {
            Block fillBlock = Block.Air;
            if( cmd.HasNext ) {
                fillBlock = cmd.NextBlock( player );
                if( fillBlock == Block.Undefined ) return;
            }

            CutDrawOperation op = new CutDrawOperation( player ) {
                Brush = new NormalBrush( fillBlock, Block.Undefined )
            };

            player.SelectionStart( 2, DrawOperationCallback, op, Permission.Draw );
            if( fillBlock != Block.Air ) {
                player.Message( "Cut/{0}: Click 2 blocks or use &H/mark&S to make a selection.",
                                fillBlock );
            } else {
                player.Message( "Cut: Click 2 blocks or use &H/mark&S to make a selection." );
            }
        }


        static readonly CommandDescriptor CdMirror = new CommandDescriptor {
            Name = "mirror",
            Aliases = new[] { "flip" },
            Category = CommandCategory.Building,
            Permissions = new[] { Permission.CopyAndPaste },
            Help = "Flips copied blocks along specified axis/axes. " +
                   "The axes are: X = horizontal (east-west), Y = horizontal (north-south), Z = vertical. " +
                   "You can mirror more than one axis at a time, e.g. &H/copymirror X Y",
            Usage = "/mirror [X] [Y] [Z]",
            Handler = MirrorHandler
        };

        static void MirrorHandler( Player player, Command cmd ) {
            CopyState info = player.GetCopyInformation();
            if( info == null ) {
                player.MessageNow( "Nothing to flip! Copy something first." );
                return;
            }

            bool flipX = false, flipY = false, flipH = false;
            string axis;
            while( (axis = cmd.Next()) != null ) {
                foreach( char c in axis.ToLower() ) {
                    if( c == 'x' ) flipX = true;
                    if( c == 'y' ) flipY = true;
                    if( c == 'z' ) flipH = true;
                }
            }

            if( !flipX && !flipY && !flipH ) {
                CdMirror.PrintUsage( player );
                return;
            }

            byte block;

            if( flipX ) {
                int left = 0;
                int right = info.Dimensions.X - 1;
                while( left < right ) {
                    for( int y = info.Dimensions.Y - 1; y >= 0; y-- ) {
                        for( int z = info.Dimensions.Z - 1; z >= 0; z-- ) {
                            block = info.Buffer[left, y, z];
                            info.Buffer[left, y, z] = info.Buffer[right, y, z];
                            info.Buffer[right, y, z] = block;
                        }
                    }
                    left++;
                    right--;
                }
            }

            if( flipY ) {
                int left = 0;
                int right = info.Dimensions.Y - 1;
                while( left < right ) {
                    for( int x = info.Dimensions.X - 1; x >= 0; x-- ) {
                        for( int z = info.Dimensions.Z - 1; z >= 0; z-- ) {
                            block = info.Buffer[x, left, z];
                            info.Buffer[x, left, z] = info.Buffer[x, right, z];
                            info.Buffer[x, right, z] = block;
                        }
                    }
                    left++;
                    right--;
                }
            }

            if( flipH ) {
                int left = 0;
                int right = info.Dimensions.Z - 1;
                while( left < right ) {
                    for( int x = info.Dimensions.X - 1; x >= 0; x-- ) {
                        for( int y = info.Dimensions.Y - 1; y >= 0; y-- ) {
                            block = info.Buffer[x, y, left];
                            info.Buffer[x, y, left] = info.Buffer[x, y, right];
                            info.Buffer[x, y, right] = block;
                        }
                    }
                    left++;
                    right--;
                }
            }

            if( flipX ) {
                if( flipY ) {
                    if( flipH ) {
                        player.Message( "Flipped copy along all axes." );
                    } else {
                        player.Message( "Flipped copy along X (east/west) and Y (north/south) axes." );
                    }
                } else {
                    if( flipH ) {
                        player.Message( "Flipped copy along X (east/west) and Z (vertical) axes." );
                    } else {
                        player.Message( "Flipped copy along X (east/west) axis." );
                    }
                }
            } else {
                if( flipY ) {
                    if( flipH ) {
                        player.Message( "Flipped copy along Y (north/south) and Z (vertical) axes." );
                    } else {
                        player.Message( "Flipped copy along Y (north/south) axis." );
                    }
                } else {
                    player.Message( "Flipped copy along Z (vertical) axis." );
                }
            }
        }



        static readonly CommandDescriptor CdRotate = new CommandDescriptor {
            Name = "rotate",
            Aliases = new[] { "spin" },
            Category = CommandCategory.Building,
            Permissions = new[] { Permission.CopyAndPaste },
            Help = "Rotates copied blocks around specifies axis/axes. If no axis is given, rotates around Z (vertical).",
            Usage = "/rotate (-90|90|180|270) (X|Y|Z)",
            Handler = RotateHandler
        };

        static void RotateHandler( Player player, Command cmd ) {
            CopyState info = player.GetCopyInformation();
            if( info == null ) {
                player.MessageNow( "Nothing to rotate! Copy something first." );
                return;
            }

            int degrees;
            if( !cmd.NextInt( out degrees ) || (degrees != 90 && degrees != -90 && degrees != 180 && degrees != 270) ) {
                CdRotate.PrintUsage( player );
                return;
            }

            string axisName = cmd.Next();
            Axis axis = Axis.Z;
            if( axisName != null ) {
                switch( axisName.ToLower() ) {
                    case "x":
                        axis = Axis.X;
                        break;
                    case "y":
                        axis = Axis.Y;
                        break;
                    case "z":
                    case "h":
                        axis = Axis.Z;
                        break;
                    default:
                        CdRotate.PrintUsage( player );
                        return;
                }
            }


            // allocate the new buffer
            byte[, ,] oldBuffer = info.Buffer;
            byte[, ,] newBuffer;

            if( degrees == 180 ) {
                newBuffer = new byte[oldBuffer.GetLength( 0 ), oldBuffer.GetLength( 1 ), oldBuffer.GetLength( 2 )];

            } else if( axis == Axis.X ) {
                newBuffer = new byte[oldBuffer.GetLength( 0 ), oldBuffer.GetLength( 2 ), oldBuffer.GetLength( 1 )];

            } else if( axis == Axis.Y ) {
                newBuffer = new byte[oldBuffer.GetLength( 2 ), oldBuffer.GetLength( 1 ), oldBuffer.GetLength( 0 )];

            } else { // axis == Axis.Z
                newBuffer = new byte[oldBuffer.GetLength( 1 ), oldBuffer.GetLength( 0 ), oldBuffer.GetLength( 2 )];
            }

            // construct the rotation matrix
            int[,] matrix = new[,]{
                {1,0,0},
                {0,1,0},
                {0,0,1}
            };

            int a, b;
            switch( axis ) {
                case Axis.X:
                    a = 1;
                    b = 2;
                    break;
                case Axis.Y:
                    a = 0;
                    b = 2;
                    break;
                default:
                    a = 0;
                    b = 1;
                    break;
            }

            switch( degrees ) {
                case 90:
                    matrix[a, a] = 0;
                    matrix[b, b] = 0;
                    matrix[a, b] = -1;
                    matrix[b, a] = 1;
                    break;
                case 180:
                    matrix[a, a] = -1;
                    matrix[b, b] = -1;
                    break;
                case -90:
                case 270:
                    matrix[a, a] = 0;
                    matrix[b, b] = 0;
                    matrix[a, b] = 1;
                    matrix[b, a] = -1;
                    break;
            }

            // apply the rotation matrix
            for( int x = oldBuffer.GetLength( 0 ) - 1; x >= 0; x-- ) {
                for( int y = oldBuffer.GetLength( 1 ) - 1; y >= 0; y-- ) {
                    for( int z = oldBuffer.GetLength( 2 ) - 1; z >= 0; z-- ) {
                        int nx = (matrix[0, 0] < 0 ? oldBuffer.GetLength( 0 ) - 1 - x : (matrix[0, 0] > 0 ? x : 0)) +
                                 (matrix[0, 1] < 0 ? oldBuffer.GetLength( 1 ) - 1 - y : (matrix[0, 1] > 0 ? y : 0)) +
                                 (matrix[0, 2] < 0 ? oldBuffer.GetLength( 2 ) - 1 - z : (matrix[0, 2] > 0 ? z : 0));
                        int ny = (matrix[1, 0] < 0 ? oldBuffer.GetLength( 0 ) - 1 - x : (matrix[1, 0] > 0 ? x : 0)) +
                                 (matrix[1, 1] < 0 ? oldBuffer.GetLength( 1 ) - 1 - y : (matrix[1, 1] > 0 ? y : 0)) +
                                 (matrix[1, 2] < 0 ? oldBuffer.GetLength( 2 ) - 1 - z : (matrix[1, 2] > 0 ? z : 0));
                        int nz = (matrix[2, 0] < 0 ? oldBuffer.GetLength( 0 ) - 1 - x : (matrix[2, 0] > 0 ? x : 0)) +
                                 (matrix[2, 1] < 0 ? oldBuffer.GetLength( 1 ) - 1 - y : (matrix[2, 1] > 0 ? y : 0)) +
                                 (matrix[2, 2] < 0 ? oldBuffer.GetLength( 2 ) - 1 - z : (matrix[2, 2] > 0 ? z : 0));
                        newBuffer[nx, ny, nz] = oldBuffer[x, y, z];
                    }
                }
            }

            player.Message( "Rotated copy (slot {0}) by {1} degrees around {2} axis.",
                            info.Slot, degrees, axis );
            info.Buffer = newBuffer;
        }




        static readonly CommandDescriptor CdPaste = new CommandDescriptor {
            Name = "paste",
            Category = CommandCategory.Building,
            Permissions = new[] { Permission.CopyAndPaste },
            Help = "EXPERIMENTAL. Pastes previously copied blocks. Used together with &H/copy&S command. " +
                   "If one or more optional IncludedBlock parameters are specified, ONLY pastes blocks of specified type(s). " +
                   "Alignment semantics are... complicated.",
            Usage = "/paste [IncludedBlock [AnotherOne etc]]",
            Handler = PasteHandler
        };

        static void PasteHandler( Player player, Command cmd ) {
            PasteDrawOperation op = new PasteDrawOperation( player, false );
            if( !op.ReadParams( cmd ) ) return;
            player.SelectionStart( 2, DrawOperationCallback, op, Permission.Draw, Permission.CopyAndPaste );
            player.MessageNow( "{0}: Click 2 blocks or use &H/mark&S to make a selection.",
                               op.Description );
        }


        static readonly CommandDescriptor CdPasteNot = new CommandDescriptor {
            Name = "pastenot",
            Category = CommandCategory.Building,
            Permissions = new[] { Permission.CopyAndPaste },
            Help = "EXPERIMENTAL. Pastes previously copied blocks, except the given block type(s). " +
                    "Used together with &H/copy&S command. " +
                   "Alignment semantics are... complicated.",
            Usage = "/PasteNot ExcludedBlock [AnotherOne etc]",
            Handler = PasteNotHandler
        };

        static void PasteNotHandler( Player player, Command cmd ) {
            PasteDrawOperation op = new PasteDrawOperation( player, true );
            if( !op.ReadParams( cmd ) ) return;
            player.SelectionStart( 2, DrawOperationCallback, op, Permission.Draw, Permission.CopyAndPaste );
            player.MessageNow( "{0}: Click 2 blocks or use &H/mark&S to make a selection.",
                               op.Description );
        }

        #endregion


        #region Restore

        const BlockChangeContext RestoreContext = BlockChangeContext.Drawn | BlockChangeContext.Restored;


        static readonly CommandDescriptor CdRestore = new CommandDescriptor {
            Name = "restore",
            Category = CommandCategory.World,
            Permissions = new[] {
                Permission.Draw,
                Permission.DrawAdvanced,
                Permission.CopyAndPaste,
                Permission.ManageWorlds
            },
            Usage = "/restore FileName",
            Help = "Selectively restores/pastes part of mapfile into the current world.",
            Handler = RestoreHandler
        };

        static void RestoreHandler( Player player, Command cmd ) {
            string fileName = cmd.Next();
            if( fileName == null ) {
                CdRestore.PrintUsage( player );
                return;
            }

            string fullFileName = WorldManager.FindMapFile( player, fileName );
            if( fullFileName == null ) return;

            Map map;
            if( !MapUtility.TryLoad( fullFileName, out map ) ) {
                player.Message( "Could not load the given map file ({0})", fileName );
                return;
            }

            Map playerMap = player.World.Map;
            if( playerMap.Width != map.Width || playerMap.Length != map.Length || playerMap.Height != map.Height ) {
                player.Message( "Mapfile dimensions must match your current world's dimensions ({0}x{1}x{2})",
                                playerMap.Width,
                                playerMap.Length,
                                playerMap.Height );
                return;
            }

            map.Metadata["fCraft.Temp", "FileName"] = fullFileName;
            player.SelectionStart( 2, RestoreCallback, map, CdRestore.Permissions );
            player.MessageNow( "Restore: Select the area to restore. To mark a corner, place/click a block or type &H/mark" );
        }


        static void RestoreCallback( Player player, Vector3I[] marks, object tag ) {
            BoundingBox selection = new BoundingBox( marks[0], marks[1] );
            Map map = (Map)tag;

            if( !player.CanDraw( selection.Volume ) ) {
                player.MessageNow( "You are only allowed to restore up to {0} blocks at a time. This would affect {1} blocks.",
                                   player.Info.Rank.DrawLimit,
                                   selection.Volume );
                return;
            }

            int blocksDrawn = 0,
                blocksSkipped = 0;
            UndoState undoState = player.DrawBegin( null );

            for( int x = selection.XMin; x <= selection.XMax; x++ ) {
                for( int y = selection.YMin; y <= selection.YMax; y++ ) {
                    for( int z = selection.ZMin; z <= selection.ZMax; z++ ) {
                        DrawOneBlock( player, map.GetBlock( x, y, z ), x, y, z, RestoreContext,
                                      ref blocksDrawn, ref blocksSkipped, undoState );
                    }
                }
            }

            Logger.Log( "{0} restored {1} blocks on world {2} (@{3},{4},{5} - {6},{7},{8}) from file {9}.", LogType.UserActivity,
                        player.Name, blocksDrawn,
                        player.World.Name,
                        selection.XMin, selection.YMin, selection.ZMin,
                        selection.XMax, selection.YMax, selection.ZMax,
                        map.Metadata["fCraft.Temp", "FileName"] );

            DrawingFinished( player, "Restored", blocksDrawn, blocksSkipped );
        }

        #endregion


        #region Tree
        /*
        static readonly CommandDescriptor CdTree = new CommandDescriptor {
            Name = "Tree",
            Category = CommandCategory.Building,
            Permissions = new[] { Permission.Draw, Permission.DrawAdvanced },
            Usage = "/Tree Shape Height",
            Help = "Plants a tree of given shape and height. Available shapes: Normal, Bamboo, Palm, Round, Cone, Rainforest, Mangrove.",
            Handler = TreeHandler
        };

        static void TreeHandler( Player player, Command cmd ) {
            string shapeName = cmd.Next();
            int height;
            Forester.TreeShape shape;

            // that's one ugly if statement... does the job though.
            if( shapeName == null ||
                !cmd.NextInt( out height ) ||
                !EnumUtil.TryParse( shapeName, out shape, true ) ||
                shape == Forester.TreeShape.Stickly ||
                shape == Forester.TreeShape.Procedural ) {

                CdTree.PrintUsage( player );
                return;
            }

            if( height < 2 || height > 1024 ) {
                player.Message( "Tree height must be between 2 and 1024 blocks." );
                return;
            }

            Map map = player.World.Map;

            ForesterArgs args = new ForesterArgs {
                Height = height,
                Shape = shape,
                Map = map,
                Rand = new Random()
            };

            player.SelectionStart( 1, TreeCallback, args, CdTree.Permissions );
        }


        static void TreeCallback( Player player, Vector3I[] marks, object tag ) {
            ForesterArgs args = (ForesterArgs)tag;
            int blocksPlaced = 0, blocksDenied = 0;
            bool cannotUndo = false;
            args.BlockPlacing +=
                ( sender, e ) =>
                DrawOneBlock( player, (byte)e.Block, e.Coordinate.X, e.Coordinate.Y, e.Coordinate.Z,
                              BlockChangeContext.Drawn,
                              ref blocksPlaced, ref blocksDenied, ref cannotUndo );
            Forester.Plant( args, marks[0] );
            DrawingFinished( player, "planted", blocksPlaced, blocksDenied );
        }
        */
        #endregion


        #region Mark, Cancel

        static readonly CommandDescriptor CdMark = new CommandDescriptor {
            Name = "mark",
            Aliases = new[] { "m" },
            Category = CommandCategory.Building,
            Usage = "/mark&S or &H/mark X Y H",
            Help = "When making a selection (for drawing or zoning) use this to make a marker at your position in the world. " +
                   "If three numbers are given, those coordinates are used instead.",
            Handler = MarkHandler
        };

        static void MarkHandler( Player player, Command command ) {
            int x, y, z;
            Position pos;
            if( command.NextInt( out x ) && command.NextInt( out y ) && command.NextInt( out z ) ) {
                pos = new Position( x, y, z );
            } else {
                pos = new Position( (player.Position.X - 1) / 32,
                                    (player.Position.Y - 1) / 32,
                                    (player.Position.Z - 1) / 32 );
            }
            pos.X = (short)Math.Min( player.World.Map.Width - 1, Math.Max( 0, (int)pos.X ) );
            pos.Y = (short)Math.Min( player.World.Map.Length - 1, Math.Max( 0, (int)pos.Y ) );
            pos.Z = (short)Math.Min( player.World.Map.Height - 1, Math.Max( 0, (int)pos.Z ) );

            if( player.SelectionMarksExpected > 0 ) {
                player.SelectionAddMark( pos.ToVector3I(), true );
            } else {
                player.MessageNow( "Cannot mark - no selection in progress." );
            }
        }



        static readonly CommandDescriptor CdCancel = new CommandDescriptor {
            Name = "cancel",
            Category = CommandCategory.Building,
            Help = "Cancels current selection (for drawing or zoning) operation, for instance if you misclicked on the first block. " +
                   "If you wish to stop a drawing in-progress, use &H/lock&S instead.",
            Handler = CancelHandler
        };

        static void CancelHandler( Player player, Command command ) {
            if( player.IsMakingSelection ) {
                player.SelectionCancel();
                player.MessageNow( "Selection cancelled." );
            } else {
                player.MessageNow( "There is currently nothing to cancel." );
            }
        }

        #endregion


        #region UndoPlayer and UndoArea

        struct UndoAreaCountArgs {
            public PlayerInfo Target;
            public World World;
            public int MaxBlocks;
            public BoundingBox Area;
        }

        struct UndoAreaTimeArgs {
            public PlayerInfo Target;
            public World World;
            public TimeSpan Time;
            public BoundingBox Area;
        }

        static readonly CommandDescriptor CdUndoArea = new CommandDescriptor {
            Name = "UndoArea",
            Aliases = new[] { "ua" },
            Category = CommandCategory.Moderation | CommandCategory.Building,
            Permissions = new[] { Permission.UndoOthersActions },
            Usage = "/UndoArea PlayerName [TimeSpan|BlockCount]",
            Help = "Reverses changes made by a given player in the current world.",
            Handler = UndoAreaHandler
        };

        static void UndoAreaHandler( Player player, Command cmd ) {
            if( !BlockDB.IsEnabledGlobally ) {
                player.Message( "&WBlockDB is disabled on this server." );
                return;
            }

            World world = player.World;
            if( !world.BlockDB.IsEnabled ) {
                player.Message( "&WBlockDB is disabled in this world." );
                return;
            }

            string name = cmd.Next();
            string range = cmd.Next();
            if( name == null || range == null ) {
                CdUndoArea.PrintUsage( player );
                return;
            }

            PlayerInfo target = PlayerDB.FindPlayerInfoOrPrintMatches( player, name );
            if( target == null ) return;

            if( player.Info != target && !player.Can( Permission.UndoOthersActions, target.Rank ) ) {
                player.Message( "You may only undo actions of players ranked {0}&S or lower.",
                                player.Info.Rank.GetLimit( Permission.UndoOthersActions ).ClassyName );
                player.Message( "Player {0}&S is ranked {1}", target.ClassyName, target.Rank.ClassyName );
                return;
            }

            int count;
            TimeSpan span;
            if( Int32.TryParse( range, out count ) ) {
                UndoAreaCountArgs args = new UndoAreaCountArgs {
                    Target = target,
                    World = player.World,
                    MaxBlocks = count
                };
                player.SelectionStart( 2, UndoAreaCountSelectionCallback, args, Permission.UndoOthersActions );

            } else if( range.TryParseMiniTimespan( out span ) ) {
                UndoAreaTimeArgs args = new UndoAreaTimeArgs {
                    Target = target,
                    Time = span,
                    World = player.World
                };
                player.SelectionStart( 2, UndoAreaTimeSelectionCallback, args, Permission.UndoOthersActions );

            } else {
                CdUndoArea.PrintUsage( player );
                return;
            }

            player.MessageNow( "UndoPlayer: Click 2 blocks or use &H/mark&S to make a selection." );
        }


        static void UndoAreaCountSelectionCallback( Player player, Vector3I[] marks, object tag ) {
            UndoAreaCountArgs args = (UndoAreaCountArgs)tag;
            args.World = player.World;
            args.Area = new BoundingBox( marks[0], marks[1] );
            BlockDBEntry[] changes = args.World.BlockDB.Lookup( args.Target, args.Area, args.MaxBlocks );
            if( changes.Length > 0 ) {
                player.Confirm( UndoAreaCountConfirmCallback, args, "Undo last {0} changes made by player {1}&S in this area?",
                                changes.Length, args.Target.ClassyName );
            } else {
                player.Message( "UndoArea: Nothing to undo in this area." );
            }
        }


        static void UndoAreaTimeSelectionCallback( Player player, Vector3I[] marks, object tag ) {
            UndoAreaTimeArgs args = (UndoAreaTimeArgs)tag;
            args.World = player.World;
            args.Area = new BoundingBox( marks[0], marks[1] );
            BlockDBEntry[] changes = args.World.BlockDB.Lookup( args.Target, args.Area, args.Time );
            if( changes.Length > 0 ) {
                player.Confirm( UndoAreaTimeConfirmCallback, args, "Undo changes ({0}) made by {1}&S in this area in the last {2}?",
                                changes.Length, args.Target.ClassyName, args.Time.ToMiniString() );
            } else {
                player.Message( "UndoArea: Nothing to undo in this area." );
            }
        }


        static void UndoAreaCountConfirmCallback( Player player, object tag, bool fromConsole ) {
            UndoAreaCountArgs args = (UndoAreaCountArgs)tag;
            BlockDBEntry[] changes = args.World.BlockDB.Lookup( args.Target, args.Area, args.MaxBlocks );

            BlockChangeContext context = BlockChangeContext.Drawn;
            if( player.Info == args.Target ) {
                context |= BlockChangeContext.UndoneSelf;
            } else {
                context |= BlockChangeContext.UndoneOther;
            }

            int blocks = 0,
                blocksDenied = 0;

            UndoState undoState = player.DrawBegin( null );

            for( int i = 0; i < changes.Length; i++ ) {
                DrawOneBlock( player, changes[i].OldBlock,
                              changes[i].X, changes[i].Y, changes[i].Z, context,
                              ref blocks, ref blocksDenied, undoState );
            }

            Logger.Log( "{0} undid {1} blocks changed by player {2} (in a selection  on world {3})", LogType.UserActivity,
                        player.Name,
                        blocks,
                        args.Target.Name,
                        args.World.Name );

            DrawingFinished( player, "UndoArea'd", blocks, blocksDenied );
        }


        static void UndoAreaTimeConfirmCallback( Player player, object tag, bool fromConsole ) {
            UndoAreaTimeArgs args = (UndoAreaTimeArgs)tag;
            BlockDBEntry[] changes = args.World.BlockDB.Lookup( args.Target, args.Area, args.Time );

            BlockChangeContext context = BlockChangeContext.Drawn;
            if( player.Info == args.Target ) {
                context |= BlockChangeContext.UndoneSelf;
            } else {
                context |= BlockChangeContext.UndoneOther;
            }

            int blocks = 0,
                blocksDenied = 0;

            UndoState undoState = player.DrawBegin( null );

            for( int i = 0; i < changes.Length; i++ ) {
                DrawOneBlock( player, changes[i].OldBlock,
                              changes[i].X, changes[i].Y, changes[i].Z, context,
                              ref blocks, ref blocksDenied, undoState );
            }

            Logger.Log( "{0} undid {1} blocks changed by player {2} (in a selection on world {3})", LogType.UserActivity,
                        player.Name,
                        blocks,
                        args.Target.Name,
                        args.World.Name );

            DrawingFinished( player, "UndoArea'd", blocks, blocksDenied );
        }



        static readonly CommandDescriptor CdUndoPlayer = new CommandDescriptor {
            Name = "undoplayer",
            Aliases = new[] { "up", "undox" },
            Category = CommandCategory.Moderation | CommandCategory.Building,
            Permissions = new[] { Permission.UndoOthersActions },
            Usage = "/UndoPlayer PlayerName [TimeSpan|BlockCount]",
            Help = "Reverses changes made by a given player in the current world.",
            Handler = UndoPlayerHandler
        };

        static void UndoPlayerHandler( Player player, Command cmd ) {
            if( !BlockDB.IsEnabledGlobally ) {
                player.Message( "&WBlockDB is disabled on this server." );
                return;
            }

            World world = player.World;
            if( !world.BlockDB.IsEnabled ) {
                player.Message( "&WBlockDB is disabled in this world." );
                return;
            }

            string name = cmd.Next();
            string range = cmd.Next();
            if( name == null || range == null ) {
                CdUndoPlayer.PrintUsage( player );
                return;
            }

            PlayerInfo target = PlayerDB.FindPlayerInfoOrPrintMatches( player, name );
            if( target == null ) return;

            if( player.Info != target && !player.Can( Permission.UndoOthersActions, target.Rank ) ) {
                player.Message( "You may only undo actions of players ranked {0}&S or lower.",
                                player.Info.Rank.GetLimit( Permission.UndoOthersActions ).ClassyName );
                player.Message( "Player {0}&S is ranked {1}", target.ClassyName, target.Rank.ClassyName );
                return;
            }

            int count;
            TimeSpan span;
            BlockDBEntry[] changes;
            if( Int32.TryParse( range, out count ) ) {
                if( !cmd.IsConfirmed ) {
                    player.Message( "Searching for last {0} changes made by {1}&s...",
                                    count, target.ClassyName );
                }
                changes = world.BlockDB.Lookup( target, count );
                if( changes.Length > 0 && !cmd.IsConfirmed ) {
                    player.Confirm( cmd, "Undo last {0} changes made by player {1}&S?",
                                    changes.Length, target.ClassyName );
                    return;
                }

            } else if( range.TryParseMiniTimespan( out span ) ) {
                if( !cmd.IsConfirmed ) {
                    player.Message( "Searching for changes made by {0}&s in the last {1}...",
                                    target.ClassyName, span.ToMiniString() );
                }
                changes = world.BlockDB.Lookup( target, span );
                if( changes.Length > 0 && !cmd.IsConfirmed ) {
                    player.Confirm( cmd, "Undo changes ({0}) made by {1}&S in the last {2}?",
                                    changes.Length, target.ClassyName, span.ToMiniString() );
                    return;
                }

            } else {
                CdUndoPlayer.PrintUsage( player );
                return;
            }

            if( changes.Length == 0 ) {
                player.Message( "UndoPlayer: Found nothing to undo." );
                return;
            }

            BlockChangeContext context = BlockChangeContext.Drawn;
            if( player.Info == target ) {
                context |= BlockChangeContext.UndoneSelf;
            } else {
                context |= BlockChangeContext.UndoneOther;
            }

            int blocks = 0,
                blocksDenied = 0;

            UndoState undoState = player.DrawBegin( null );

            for( int i = 0; i < changes.Length; i++ ) {
                DrawOneBlock( player, changes[i].OldBlock,
                              changes[i].X, changes[i].Y, changes[i].Z, context,
                              ref blocks, ref blocksDenied, undoState );
            }

            Logger.Log( "{0} undid {1} blocks changed by player {2} (on world {3})", LogType.UserActivity,
                        player.Name,
                        blocks,
                        target.Name,
                        world.Name );

            DrawingFinished( player, "UndoPlayer'ed", blocks, blocksDenied );
        }

        #endregion
    }
}<|MERGE_RESOLUTION|>--- conflicted
+++ resolved
@@ -727,1042 +727,8 @@
 
 
 
-<<<<<<< HEAD
-                    do {
-                        Block affectedType = Map.GetBlockByName( affectedBlockName );
-                        if( affectedType != Block.Undefined ) {
-                            affectedTypes.Add( affectedType );
-                        } else {
-                            player.MessageNow( "{0}: Unrecognized block type: {1}", mode, affectedBlockName );
-                            return;
-                        }
-                    } while( (affectedBlockName = cmd.Next()) != null );
-
-                    Block[] replacedTypes = affectedTypes.Take( affectedTypes.Count - 1 ).ToArray();
-                    Block replacementType = affectedTypes.Last();
-                    selectionArgs = new ReplaceArgs {
-                        DoExclude = (mode == DrawMode.ReplaceNot),
-                        Types = replacedTypes,
-                        ReplacementBlock = replacementType
-                    };
-                    callback = ReplaceCallback;
-
-                    if( mode == DrawMode.ReplaceNot ) {
-                        player.MessageNow( "ReplaceNot: Ready to replace everything EXCEPT ({0}) with {1}",
-                                           replacedTypes.JoinToString(),
-                                           replacementType );
-                    } else {
-                        player.MessageNow( "Replace: Ready to replace ({0}) with {1}",
-                                           replacedTypes.JoinToString(),
-                                           replacementType );
-                    }
-
-                    break;
-
-                case DrawMode.Line:
-                    callback = LineCallback;
-                    break;
-
-                default:
-                    throw new ArgumentOutOfRangeException( "mode" );
-            }
-
-            player.SetCallback( 2, callback, selectionArgs, Permission.Draw );
-
-            if( block != Block.Undefined ) {
-                player.MessageNow( "{0} ({1}): Click a block or use &H/mark",
-                                   mode, block );
-            } else {
-                player.MessageNow( "{0}: Click a block or use &H/mark",
-                   mode, block );
-            }
-        }
-
-
-        #region Undo / Redo
-
-        static readonly CommandDescriptor cdUndo = new CommandDescriptor {
-            Name = "undo",
-            Aliases = new[] { "redo" },
-            Category = CommandCategory.Building,
-            Permissions = new[] { Permission.Draw },
-            Help = "Selectively removes changes from your last drawing command. " +
-                   "Note that commands involving over 2 million blocks cannot be undone due to memory restrictions.",
-            Handler = Undo
-        };
-
-        internal static void Undo( Player player, Command command ) {
-            if( player.UndoBuffer.Count > 0 ) {
-                // no need to set player.drawingInProgress here because this is done on the user thread
-                Logger.Log( "Player {0} initiated /undo affecting {1} blocks (on world {2})", LogType.UserActivity,
-                            player.Name,
-                            player.UndoBuffer.Count,
-                            player.World.Name );
-                player.MessageNow( "Restoring {0} blocks...", player.UndoBuffer.Count );
-                Queue<BlockUpdate> redoBuffer = new Queue<BlockUpdate>();
-                while( player.UndoBuffer.Count > 0 ) {
-                    BlockUpdate newBlock = player.UndoBuffer.Dequeue();
-                    BlockUpdate oldBlock = new BlockUpdate( null, newBlock.X, newBlock.Y, newBlock.H,
-                                                            player.World.Map.GetBlock( newBlock.X, newBlock.Y, newBlock.H ) );
-                    player.World.Map.QueueUpdate( newBlock );
-                    redoBuffer.Enqueue( oldBlock );
-                }
-                player.UndoBuffer = redoBuffer;
-                redoBuffer.TrimExcess();
-                player.MessageNow( "Type /undo again to reverse this command." );
-                Server.RequestGC();
-
-            } else {
-                player.MessageNow( "There is currently nothing to undo." );
-            }
-        }
-
-        #endregion
-
-
-        #region Draw Callbacks
-
-        static void DrawOneBlock( Player player, byte drawBlock, int x, int y, int h, ref int blocks, ref int blocksDenied, ref bool cannotUndo ) {
-            if( !player.World.Map.InBounds( x, y, h ) ) return;
-            byte block = player.World.Map.GetBlockByte( x, y, h );
-            if( block == drawBlock ) return;
-
-            if( player.CanPlace( x, y, h, (Block)drawBlock, false ) != CanPlaceResult.Allowed ) {
-                blocksDenied++;
-                return;
-            }
-
-            // this would've been an easy way to do block tracking for draw commands BUT
-            // if i set "origin" to player, he will not receive the block update. I tried.
-            player.World.Map.QueueUpdate( new BlockUpdate( null, x, y, h, drawBlock ) );
-            Server.RaisePlayerPlacedBlockEvent( player, (short)x, (short)y, (short)h, (Block)block, (Block)drawBlock, false );
-            //player.SendDelayed( PacketWriter.MakeSetBlock( x, y, h, drawBlock ) );
-
-            if( blocks < MaxUndoCount ) {
-                player.UndoBuffer.Enqueue( new BlockUpdate( null, x, y, h, block ) );
-            } else if( !cannotUndo ) {
-                player.UndoBuffer.Clear();
-                player.UndoBuffer.TrimExcess();
-                player.MessageNow( "NOTE: This draw command is too massive to undo." );
-                if( player.Can( Permission.ManageWorlds ) ) {
-                    player.MessageNow( "Reminder: You can use &H/wflush&S to accelerate draw commands." );
-                }
-                cannotUndo = true;
-            }
-            blocks++;
-        }
-
-
-        static void DrawingFinished( Player player, string verb, int blocks, int blocksDenied ) {
-            if( blocks == 0 ) {
-                if( blocksDenied > 0 ) {
-                    player.MessageNow( "No blocks could be {0} due to permission issues.", verb );
-                } else {
-                    player.MessageNow( "No blocks were {0}.", verb );
-                }
-            } else {
-                if( blocksDenied > 0 ) {
-                    player.MessageNow( "{0} {1} blocks ({2} blocks skipped due to permission issues)... " +
-                                       "The map is now being updated.", verb, blocks, blocksDenied );
-                } else {
-                    player.MessageNow( "{0} {1} blocks... The map is now being updated.", verb, blocks );
-                }
-            }
-            if( blocks > 0 ) {
-                player.Info.ProcessDrawCommand( blocks );
-                player.UndoBuffer.TrimExcess();
-                Server.RequestGC();
-            }
-        }
-
-
-        #region Cuboid, CuboidHollow, CuboidWireframe
-
-        internal static void CuboidCallback( Player player, Position[] marks, object tag ) {
-            byte drawBlock = (byte)tag;
-            if( drawBlock == (byte)Block.Undefined ) {
-                drawBlock = (byte)player.GetBind( player.LastUsedBlockType );
-            }
-
-            // find start/end coordinates
-            int sx = Math.Min( marks[0].X, marks[1].X );
-            int ex = Math.Max( marks[0].X, marks[1].X );
-            int sy = Math.Min( marks[0].Y, marks[1].Y );
-            int ey = Math.Max( marks[0].Y, marks[1].Y );
-            int sh = Math.Min( marks[0].H, marks[1].H );
-            int eh = Math.Max( marks[0].H, marks[1].H );
-
-            int volume = (ex - sx + 1) * (ey - sy + 1) * (eh - sh + 1);
-            if( !player.CanDraw( volume ) ) {
-                player.MessageNow( "You are only allowed to run draw commands that affect up to {0} blocks. This one would affect {1} blocks.",
-                                   player.Info.Rank.DrawLimit,
-                                   volume );
-                return;
-            }
-
-            player.UndoBuffer.Clear();
-
-            int blocks = 0, blocksDenied = 0;
-            bool cannotUndo = false;
-
-            for( int x = sx; x <= ex; x += DrawStride ) {
-                for( int y = sy; y <= ey; y += DrawStride ) {
-                    for( int h = sh; h <= eh; h++ ) {
-                        for( int y3 = 0; y3 < DrawStride && y + y3 <= ey; y3++ ) {
-                            for( int x3 = 0; x3 < DrawStride && x + x3 <= ex; x3++ ) {
-                                DrawOneBlock( player, drawBlock, x + x3, y + y3, h, ref blocks, ref blocksDenied, ref cannotUndo );
-                            }
-                        }
-                    }
-                }
-            }
-            DrawingFinished( player, "drawn", blocks, blocksDenied );
-            Logger.Log( "{0} drew a cuboid containing {1} blocks of type {2} (on world {3})", LogType.UserActivity,
-                        player.Name,
-                        blocks,
-                        (Block)drawBlock,
-                        player.World.Name );
-        }
-
-
-        internal static void CuboidHollowCallback( Player player, Position[] marks, object tag ) {
-            HollowShapeArgs args = (HollowShapeArgs)tag;
-            byte drawBlock = (byte)args.OuterBlock;
-            if( drawBlock == (byte)Block.Undefined ) {
-                drawBlock = (byte)player.GetBind( player.LastUsedBlockType );
-            }
-
-            // find start/end coordinates
-            int sx = Math.Min( marks[0].X, marks[1].X );
-            int ex = Math.Max( marks[0].X, marks[1].X );
-            int sy = Math.Min( marks[0].Y, marks[1].Y );
-            int ey = Math.Max( marks[0].Y, marks[1].Y );
-            int sh = Math.Min( marks[0].H, marks[1].H );
-            int eh = Math.Max( marks[0].H, marks[1].H );
-
-            bool fillInner = (args.InnerBlock != Block.Undefined && (ex - sx) > 1 && (ey - sy) > 1 && (eh - sh) > 1);
-
-
-            int volume = (ex - sx + 1) * (ey - sy + 1) * (eh - sh + 1);
-            if( !fillInner ) {
-                volume -= (ex - sx - 1) * (ey - sy - 1) * (eh - sh - 1);
-            }
-
-            if( !player.CanDraw( volume ) ) {
-                player.MessageNow( "You are only allowed to run draw commands that affect up to {0} blocks. This one would affect {1} blocks.",
-                                   player.Info.Rank.DrawLimit,
-                                   volume );
-                return;
-            }
-
-            player.UndoBuffer.Clear();
-
-            int blocks = 0, blocksDenied = 0;
-            bool cannotUndo = false;
-
-            for( int x = sx; x <= ex; x++ ) {
-                for( int y = sy; y <= ey; y++ ) {
-                    DrawOneBlock( player, drawBlock, x, y, sh, ref blocks, ref blocksDenied, ref cannotUndo );
-                    DrawOneBlock( player, drawBlock, x, y, eh, ref blocks, ref blocksDenied, ref cannotUndo );
-                }
-            }
-            for( int x = sx; x <= ex; x++ ) {
-                for( int h = sh; h <= eh; h++ ) {
-                    DrawOneBlock( player, drawBlock, x, sy, h, ref blocks, ref blocksDenied, ref cannotUndo );
-                    DrawOneBlock( player, drawBlock, x, ey, h, ref blocks, ref blocksDenied, ref cannotUndo );
-                }
-            }
-            for( int y = sy; y <= ey; y++ ) {
-                for( int h = sh; h <= eh; h++ ) {
-                    DrawOneBlock( player, drawBlock, sx, y, h, ref blocks, ref blocksDenied, ref cannotUndo );
-                    DrawOneBlock( player, drawBlock, ex, y, h, ref blocks, ref blocksDenied, ref cannotUndo );
-                }
-            }
-
-            if( fillInner ) {
-                for( int x = sx + 1; x < ex; x += DrawStride ) {
-                    for( int y = sy + 1; y < ey; y += DrawStride ) {
-                        for( int h = sh + 1; h < eh; h++ ) {
-                            for( int y3 = 0; y3 < DrawStride && y + y3 < ey; y3++ ) {
-                                for( int x3 = 0; x3 < DrawStride && x + x3 < ex; x3++ ) {
-                                    DrawOneBlock( player, (byte)args.InnerBlock, x + x3, y + y3, h, ref blocks, ref blocksDenied, ref cannotUndo );
-                                }
-                            }
-                        }
-                    }
-                }
-            }
-
-            Logger.Log( "{0} drew a hollow cuboid containing {1} blocks of type {2} (on world {3})", LogType.UserActivity,
-                        player.Name,
-                        blocks,
-                        (Block)drawBlock,
-                        player.World.Name );
-            DrawingFinished( player, "drawn", blocks, blocksDenied );
-        }
-
-
-        internal static void CuboidWireframeCallback( Player player, Position[] marks, object tag ) {
-            byte drawBlock = (byte)tag;
-            if( drawBlock == (byte)Block.Undefined ) {
-                drawBlock = (byte)player.GetBind( player.LastUsedBlockType );
-            }
-
-            // find start/end coordinates
-            int sx = Math.Min( marks[0].X, marks[1].X );
-            int ex = Math.Max( marks[0].X, marks[1].X );
-            int sy = Math.Min( marks[0].Y, marks[1].Y );
-            int ey = Math.Max( marks[0].Y, marks[1].Y );
-            int sh = Math.Min( marks[0].H, marks[1].H );
-            int eh = Math.Max( marks[0].H, marks[1].H );
-
-            // Calculate the upper limit on the volume
-            int solidVolume = (ex - sx + 1) *  (ey - sy + 1) *  (eh - sh + 1);
-            int hollowVolume = Math.Max( 0, ex - sx - 1 ) * Math.Max( 0, ey - sy - 1 ) * Math.Max( 0, eh - sh - 1 );
-            int sideVolume = Math.Max( 0, ex - sx - 1 ) * Math.Max( 0, ey - sy - 1 ) * (ex != sx ? 2 : 1) +
-                             Math.Max( 0, ey - sy - 1 ) * Math.Max( 0, eh - sh - 1 ) * (ey != sy ? 2 : 1) +
-                             Math.Max( 0, eh - sh - 1 ) * Math.Max( 0, ex - sx - 1 ) * (eh != sh ? 2 : 1);
-            int volume = solidVolume - hollowVolume - sideVolume;
-
-            if( !player.CanDraw( volume ) ) {
-                player.MessageNow( "You are only allowed to run draw commands that affect up to {0} blocks. This one would affect {1} blocks.",
-                                   player.Info.Rank.DrawLimit,
-                                   volume );
-                return;
-            }
-
-            player.UndoBuffer.Clear();
-
-            int blocks = 0, blocksDenied = 0;
-            bool cannotUndo = false;
-
-            // Draw cuboid vertices
-            DrawOneBlock( player, drawBlock, sx, sy, sh, ref blocks, ref blocksDenied, ref cannotUndo );
-            if( sx != ex ) DrawOneBlock( player, drawBlock, ex, sy, sh, ref blocks, ref blocksDenied, ref cannotUndo );
-            if( sy != ey ) DrawOneBlock( player, drawBlock, sx, ey, sh, ref blocks, ref blocksDenied, ref cannotUndo );
-            if( sx != ex && sy != ey ) DrawOneBlock( player, drawBlock, ex, ey, sh, ref blocks, ref blocksDenied, ref cannotUndo );
-            if( sh != eh ) DrawOneBlock( player, drawBlock, sx, sy, eh, ref blocks, ref blocksDenied, ref cannotUndo );
-            if( sx != ex && sh != eh ) DrawOneBlock( player, drawBlock, ex, sy, eh, ref blocks, ref blocksDenied, ref cannotUndo );
-            if( sy != ey && sh != eh ) DrawOneBlock( player, drawBlock, sx, ey, eh, ref blocks, ref blocksDenied, ref cannotUndo );
-            if( sx != ex && sy != ey && sh != eh ) DrawOneBlock( player, drawBlock, ex, ey, eh, ref blocks, ref blocksDenied, ref cannotUndo );
-
-            // Draw edges along the X axis
-            if( ex - sx > 1 ) {
-                for( int x = sx + 1; x < ex; x++ ) {
-                    DrawOneBlock( player, drawBlock, x, sy, sh, ref blocks, ref blocksDenied, ref cannotUndo );
-                    if( sh != eh ) DrawOneBlock( player, drawBlock, x, sy, eh, ref blocks, ref blocksDenied, ref cannotUndo );
-                    if( sy != ey ) {
-                        DrawOneBlock( player, drawBlock, x, ey, sh, ref blocks, ref blocksDenied, ref cannotUndo );
-                        if( sh != eh ) DrawOneBlock( player, drawBlock, x, ey, eh, ref blocks, ref blocksDenied, ref cannotUndo );
-                    }
-                }
-            }
-
-            // Draw edges along the Y axis
-            if( ey - sy > 1 ) {
-                for( int y = sy + 1; y < ey; y++ ) {
-                    DrawOneBlock( player, drawBlock, sx, y, sh, ref blocks, ref blocksDenied, ref cannotUndo );
-                    if( sh != eh ) DrawOneBlock( player, drawBlock, sx, y, eh, ref blocks, ref blocksDenied, ref cannotUndo );
-                    if( sx != ex ) {
-                        DrawOneBlock( player, drawBlock, ex, y, sh, ref blocks, ref blocksDenied, ref cannotUndo );
-                        if( sh != eh ) DrawOneBlock( player, drawBlock, ex, y, eh, ref blocks, ref blocksDenied, ref cannotUndo );
-                    }
-                }
-            }
-
-            // Draw edges along the H axis
-            if( eh - sh > 1 ) {
-                for( int h = sh + 1; h < eh; h++ ) {
-                    DrawOneBlock( player, drawBlock, sx, sy, h, ref blocks, ref blocksDenied, ref cannotUndo );
-                    if( sy != ey ) DrawOneBlock( player, drawBlock, sx, ey, h, ref blocks, ref blocksDenied, ref cannotUndo );
-                    if( sx != ex ) {
-                        DrawOneBlock( player, drawBlock, ex, ey, h, ref blocks, ref blocksDenied, ref cannotUndo );
-                        if( sy != ey ) DrawOneBlock( player, drawBlock, ex, sy, h, ref blocks, ref blocksDenied, ref cannotUndo );
-                    }
-                }
-            }
-
-            Logger.Log( "{0} drew a wireframe cuboid containing {1} blocks of type {2} (on world {3})", LogType.UserActivity,
-                        player.Name,
-                        blocks,
-                        (Block)drawBlock,
-                        player.World.Name );
-            DrawingFinished( player, "drawn", blocks, blocksDenied );
-        }
-
-        #endregion
-
-
-        unsafe internal static void ReplaceCallback( Player player, Position[] marks, object drawArgs ) {
-            ReplaceArgs args = (ReplaceArgs)drawArgs;
-
-            byte* specialTypes = stackalloc byte[args.Types.Length];
-            int specialTypeCount = args.Types.Length;
-            for( int i = 0; i < args.Types.Length; i++ ) {
-                specialTypes[i] = (byte)args.Types[i];
-            }
-
-            bool doExclude = args.DoExclude;
-
-            // find start/end coordinates
-            int sx = Math.Min( marks[0].X, marks[1].X );
-            int ex = Math.Max( marks[0].X, marks[1].X );
-            int sy = Math.Min( marks[0].Y, marks[1].Y );
-            int ey = Math.Max( marks[0].Y, marks[1].Y );
-            int sh = Math.Min( marks[0].H, marks[1].H );
-            int eh = Math.Max( marks[0].H, marks[1].H );
-
-            int volume = (ex - sx + 1) * (ey - sy + 1) * (eh - sh + 1);
-            if( !player.CanDraw( volume ) ) {
-                player.MessageNow( "You are only allowed to run draw commands that affect up to {0} blocks. This one would affect {1} blocks.",
-                                    player.Info.Rank.DrawLimit,
-                                    volume );
-                return;
-            }
-
-            player.UndoBuffer.Clear();
-
-            bool cannotUndo = false;
-            int blocks = 0, blocksDenied = 0;
-            for( int x = sx; x <= ex; x += DrawStride ) {
-                for( int y = sy; y <= ey; y += DrawStride ) {
-                    for( int h = sh; h <= eh; h++ ) {
-                        for( int y3 = 0; y3 < DrawStride && y + y3 <= ey; y3++ ) {
-                            for( int x3 = 0; x3 < DrawStride && x + x3 <= ex; x3++ ) {
-
-                                byte block = player.World.Map.GetBlockByte( x + x3, y + y3, h );
-
-                                bool skip = !args.DoExclude;
-                                for( int i = 0; i < specialTypeCount; i++ ) {
-                                    if( block == specialTypes[i] ) {
-                                        skip = args.DoExclude;
-                                        break;
-                                    }
-                                }
-                                if( skip ) continue;
-
-                                if( player.CanPlace( x + x3, y + y3, h, args.ReplacementBlock, false ) != CanPlaceResult.Allowed ) {
-                                    blocksDenied++;
-                                    continue;
-                                }
-                                player.World.Map.QueueUpdate( new BlockUpdate( null, x + x3, y + y3, h, args.ReplacementBlock ) );
-                                Server.RaisePlayerPlacedBlockEvent( player, (short)x, (short)y, (short)h, (Block)block, args.ReplacementBlock, false );
-                                if( blocks < MaxUndoCount ) {
-                                    player.UndoBuffer.Enqueue( new BlockUpdate( null, x + x3, y + y3, h, block ) );
-                                } else if( !cannotUndo ) {
-                                    player.UndoBuffer.Clear();
-                                    player.UndoBuffer.TrimExcess();
-                                    player.MessageNow( "NOTE: This draw command is too massive to undo." );
-                                    cannotUndo = true;
-                                    if( player.Can( Permission.ManageWorlds ) ) {
-                                        player.MessageNow( "Reminder: You can use &H/wflush&S to accelerate draw commands." );
-                                    }
-                                }
-                                blocks++;
-
-                            }
-                        }
-                    }
-                }
-            }
-
-
-            Logger.Log( "{0} replaced {1} blocks {2} ({3}) with {4} (on world {5})", LogType.UserActivity,
-                        player.Name,
-                        blocks,
-                        (doExclude ? "except" : "of"),
-                        args.Types.JoinToString(),
-                        args.ReplacementBlock,
-                        player.World.Name );
-
-            DrawingFinished( player, "replaced", blocks, blocksDenied );
-        }
-
-
-        #region Ellipsoid, Hollow Ellipsoid, Sphere, HollowSphere
-
-        internal static void EllipsoidCallback( Player player, Position[] marks, object tag ) {
-            byte drawBlock = (byte)tag;
-            if( drawBlock == (byte)Block.Undefined ) {
-                drawBlock = (byte)player.GetBind( player.LastUsedBlockType );
-            }
-
-            // find start/end coordinates
-            int sx = Math.Min( marks[0].X, marks[1].X );
-            int ex = Math.Max( marks[0].X, marks[1].X );
-            int sy = Math.Min( marks[0].Y, marks[1].Y );
-            int ey = Math.Max( marks[0].Y, marks[1].Y );
-            int sh = Math.Min( marks[0].H, marks[1].H );
-            int eh = Math.Max( marks[0].H, marks[1].H );
-
-            // find axis lengths
-            double rx = (ex - sx + 1) / 2d;
-            double ry = (ey - sy + 1) / 2d;
-            double rh = (eh - sh + 1) / 2d;
-
-            double rx2 = 1 / (rx * rx);
-            double ry2 = 1 / (ry * ry);
-            double rh2 = 1 / (rh * rh);
-
-            // find center points
-            double cx = (ex + sx) / 2d;
-            double cy = (ey + sy) / 2d;
-            double ch = (eh + sh) / 2d;
-
-
-            int volume = (int)(4 / 3d * Math.PI * rx * ry * rh);
-            if( !player.CanDraw( volume ) ) {
-                player.MessageNow( "You are only allowed to run draw commands that affect up to {0} blocks. This one would affect {1} blocks.",
-                                   player.Info.Rank.DrawLimit,
-                                   volume );
-                return;
-            }
-
-            player.UndoBuffer.Clear();
-
-            int blocks = 0, blocksDenied = 0;
-            bool cannotUndo = false;
-
-            for( int x = sx; x <= ex; x += DrawStride ) {
-                for( int y = sy; y <= ey; y += DrawStride ) {
-                    for( int h = sh; h <= eh; h++ ) {
-                        for( int y3 = 0; y3 < DrawStride && y + y3 <= ey; y3++ ) {
-                            for( int x3 = 0; x3 < DrawStride && x + x3 <= ex; x3++ ) {
-
-                                // get relative coordinates
-                                double dx = (x + x3 - cx);
-                                double dy = (y + y3 - cy);
-                                double dh = (h - ch);
-
-                                // test if it's inside ellipse
-                                if( (dx * dx) * rx2 + (dy * dy) * ry2 + (dh * dh) * rh2 <= 1 ) {
-                                    DrawOneBlock( player, drawBlock, x + x3, y + y3, h, ref blocks, ref blocksDenied, ref cannotUndo );
-                                }
-                            }
-                        }
-                    }
-                }
-            }
-            Logger.Log( "{0} drew an ellipsoid containing {1} blocks of type {2} (on world {3})", LogType.UserActivity,
-                        player.Name,
-                        blocks,
-                        (Block)drawBlock,
-                        player.World.Name );
-            DrawingFinished( player, "drawn", blocks, blocksDenied );
-        }
-
-        /*
-        internal static void EllipsoidHollowCallback( Player player, Position[] marks, object tag ) {
-            byte drawBlock = (byte)tag;
-            if( drawBlock == (byte)Block.Undefined ) {
-                drawBlock = (byte)player.LastUsedBlockType;
-            }
-
-            // find start/end coordinates
-            int sx = Math.Min( marks[0].X, marks[1].X );
-            int ex = Math.Max( marks[0].X, marks[1].X );
-            int sy = Math.Min( marks[0].Y, marks[1].Y );
-            int ey = Math.Max( marks[0].Y, marks[1].Y );
-            int sh = Math.Min( marks[0].H, marks[1].H );
-            int eh = Math.Max( marks[0].H, marks[1].H );
-
-            // find axis lengths
-            double rx = (ex - sx + 1) / 2d;
-            double ry = (ey - sy + 1) / 2d;
-            double rh = (eh - sh + 1) / 2d;
-
-            double rx2 = 1 / (rx * rx);
-            double ry2 = 1 / (ry * ry);
-            double rh2 = 1 / (rh * rh);
-
-            // find center points
-            double cx = (ex + sx) / 2d;
-            double cy = (ey + sy) / 2d;
-            double ch = (eh + sh) / 2d;
-
-            // rougher estimation than the non-hollow form, a voxelized surface is a bit funky
-            int volume = (int)(4 / 3d * Math.PI * ((rx + .5) * (ry + .5) * (rh + .5) - (rx - .5) * (ry - .5) * (rh - .5)) * 0.85);
-            if( !player.CanDraw( volume ) ) {
-                player.MessageNow( "You are only allowed to run draw commands that affect up to {0} blocks. This one would affect {1} blocks.",
-                                   player.Info.Rank.DrawLimit,
-                                   volume );
-                return;
-            }
-
-            player.UndoBuffer.Clear();
-
-            int blocks = 0, blocksDenied = 0;
-            bool cannotUndo = false;
-
-            for( int x = sx; x <= ex; x++ ) {
-                for( int y = sy; y <= ey; y++ ) {
-                    for( int h = sh; h <= eh; h++ ) {
-
-                        double dx = (x - cx);
-                        double dy = (y - cy);
-                        double dh = (h - ch);
-
-                        if( (dx * dx) * rx2 + (dy * dy) * ry2 + (dh * dh) * rh2 <= 1 ) {
-                            // we touched the surface
-                            // keep drilling until we hit an internal block
-                            do {
-                                DrawOneBlock( player, drawBlock, x, y, h, ref blocks, ref blocksDenied, ref cannotUndo );
-                                DrawOneBlock( player, drawBlock, x, y, (int)(ch - dh), ref blocks, ref blocksDenied, ref cannotUndo );
-                                dh = (++h - ch);
-                            } while( h <= (int)ch &&
-                                    ((dx + 1) * (dx + 1) * rx2 + (dy * dy) * ry2 + (dh * dh) * rh2 > 1 ||
-                                     (dx - 1) * (dx - 1) * rx2 + (dy * dy) * ry2 + (dh * dh) * rh2 > 1 ||
-                                     (dx * dx) * rx2 + (dy + 1) * (dy + 1) * ry2 + (dh * dh) * rh2 > 1 ||
-                                     (dx * dx) * rx2 + (dy - 1) * (dy - 1) * ry2 + (dh * dh) * rh2 > 1 ||
-                                     (dx * dx) * rx2 + (dy * dy) * ry2 + (dh + 1) * (dh + 1) * rh2 > 1 ||
-                                     (dx * dx) * rx2 + (dy * dy) * ry2 + (dh - 1) * (dh - 1) * rh2 > 1) );
-                            break;
-                        }
-                    }
-                }
-            }
-            Logger.Log( "{0} drew a hollow ellipsoid containing {1} blocks of type {2} (on world {3})", LogType.UserActivity,
-                        player.Name,
-                        blocks,
-                        (Block)drawBlock,
-                        player.World.Name );
-            DrawingFinished( player, "drawn", blocks, blocksDenied );
-        }
-        */
-
-        internal static void EllipsoidHollowCallback( Player player, Position[] marks, object tag ) {
-
-            HollowShapeArgs args = (HollowShapeArgs)tag;
-            byte drawBlock = (byte)args.OuterBlock;
-            if( drawBlock == (byte)Block.Undefined ) {
-                drawBlock = (byte)player.GetBind( player.LastUsedBlockType );
-            }
-
-            // find start/end coordinates
-            int sx = Math.Min( marks[0].X, marks[1].X );
-            int ex = Math.Max( marks[0].X, marks[1].X );
-            int sy = Math.Min( marks[0].Y, marks[1].Y );
-            int ey = Math.Max( marks[0].Y, marks[1].Y );
-            int sh = Math.Min( marks[0].H, marks[1].H );
-            int eh = Math.Max( marks[0].H, marks[1].H );
-
-            bool fillInner = (args.InnerBlock != Block.Undefined && (ex - sx) > 1 && (ey - sy) > 1 && (eh - sh) > 1);
-
-            // find axis lengths
-            double rx = (ex - sx + 1) / 2d;
-            double ry = (ey - sy + 1) / 2d;
-            double rh = (eh - sh + 1) / 2d;
-
-            double rx2 = 1 / (rx * rx);
-            double ry2 = 1 / (ry * ry);
-            double rh2 = 1 / (rh * rh);
-
-            // find center points
-            double cx = (ex + sx) / 2d;
-            double cy = (ey + sy) / 2d;
-            double ch = (eh + sh) / 2d;
-
-            int volume;
-            if( fillInner ) {
-                volume = (int)(4 / 3d * Math.PI * rx * ry * rh);
-            } else {
-                // rougher estimation than the non-hollow form, a voxelized surface is a bit funky
-                volume = (int)(4 / 3d * Math.PI * ((rx + .5) * (ry + .5) * (rh + .5) - (rx - .5) * (ry - .5) * (rh - .5)) * 0.85);
-            }
-
-            if( !player.CanDraw( volume ) ) {
-                player.MessageNow( "You are only allowed to run draw commands that affect up to {0} blocks. This one would affect {1} blocks.",
-                                   player.Info.Rank.DrawLimit,
-                                   volume );
-                return;
-            }
-
-            player.UndoBuffer.Clear();
-
-            int blocks = 0, blocksDenied = 0;
-            bool cannotUndo = false;
-
-            for( int x = sx; x <= ex; x++ ) {
-                for( int y = sy; y <= ey; y++ ) {
-                    for( int h = sh; h <= eh; h++ ) {
-
-                        double dx = (x - cx);
-                        double dy = (y - cy);
-                        double dh = (h - ch);
-
-                        if( (dx * dx) * rx2 + (dy * dy) * ry2 + (dh * dh) * rh2 > 1 ) continue;
-
-                        // we touched the surface
-                        // keep drilling until we hit an internal block
-                        do {
-                            DrawOneBlock( player, drawBlock, x, y, h, ref blocks, ref blocksDenied, ref cannotUndo );
-                            DrawOneBlock( player, drawBlock, x, y, (int)(ch - dh), ref blocks, ref blocksDenied, ref cannotUndo );
-                            dh = (++h - ch);
-                        } while( h <= (int)ch &&
-                                 ((dx + 1) * (dx + 1) * rx2 + (dy * dy) * ry2 + (dh * dh) * rh2 > 1 ||
-                                  (dx - 1) * (dx - 1) * rx2 + (dy * dy) * ry2 + (dh * dh) * rh2 > 1 ||
-                                  (dx * dx) * rx2 + (dy + 1) * (dy + 1) * ry2 + (dh * dh) * rh2 > 1 ||
-                                  (dx * dx) * rx2 + (dy - 1) * (dy - 1) * ry2 + (dh * dh) * rh2 > 1 ||
-                                  (dx * dx) * rx2 + (dy * dy) * ry2 + (dh + 1) * (dh + 1) * rh2 > 1 ||
-                                  (dx * dx) * rx2 + (dy * dy) * ry2 + (dh - 1) * (dh - 1) * rh2 > 1)
-                            );
-                        if( fillInner ) {
-                            for( ; h <= (int)(ch - dh); h++ ) {
-                                DrawOneBlock( player, (byte)args.InnerBlock, x, y, h, ref blocks, ref blocksDenied, ref cannotUndo );
-                            }
-                        }
-                        break;
-                    }
-                }
-            }
-            Logger.Log( "{0} drew a hollow ellipsoid containing {1} blocks of type {2} (on world {3})", LogType.UserActivity,
-                        player.Name,
-                        blocks,
-                        (Block)drawBlock,
-                        player.World.Name );
-            DrawingFinished( player, "drawn", blocks, blocksDenied );
-        }
-
-
-        internal static void SphereCallback( Player player, Position[] marks, object tag ) {
-            double radius = Math.Sqrt( (marks[0].X - marks[1].X) * (marks[0].X - marks[1].X) +
-                                       (marks[0].Y - marks[1].Y) * (marks[0].Y - marks[1].Y) +
-                                       (marks[0].H - marks[1].H) * (marks[0].H - marks[1].H) );
-
-            marks[1].X = (short)Math.Round( marks[0].X - radius );
-            marks[1].Y = (short)Math.Round( marks[0].Y - radius );
-            marks[1].H = (short)Math.Round( marks[0].H - radius );
-
-            marks[0].X = (short)Math.Round( marks[0].X + radius );
-            marks[0].Y = (short)Math.Round( marks[0].Y + radius );
-            marks[0].H = (short)Math.Round( marks[0].H + radius );
-
-            EllipsoidCallback( player, marks, tag );
-        }
-
-
-        internal static void SphereHollowCallback( Player player, Position[] marks, object tag ) {
-            double radius = Math.Sqrt( (marks[0].X - marks[1].X) * (marks[0].X - marks[1].X) +
-                                       (marks[0].Y - marks[1].Y) * (marks[0].Y - marks[1].Y) +
-                                       (marks[0].H - marks[1].H) * (marks[0].H - marks[1].H) );
-
-            marks[1].X = (short)Math.Round( marks[0].X - radius );
-            marks[1].Y = (short)Math.Round( marks[0].Y - radius );
-            marks[1].H = (short)Math.Round( marks[0].H - radius );
-
-            marks[0].X = (short)Math.Round( marks[0].X + radius );
-            marks[0].Y = (short)Math.Round( marks[0].Y + radius );
-            marks[0].H = (short)Math.Round( marks[0].H + radius );
-
-            EllipsoidHollowCallback( player, marks, tag );
-        }
-
-
-        #endregion
-
-
-        internal static void LineCallback( Player player, Position[] marks, object tag ) {
-            byte drawBlock = (byte)tag;
-            if( drawBlock == (byte)Block.Undefined ) {
-                drawBlock = (byte)player.GetBind( player.LastUsedBlockType );
-            }
-
-            player.UndoBuffer.Clear();
-
-            int blocks = 0, blocksDenied = 0;
-            bool cannotUndo = false;
-
-            // LINE CODE
-
-            int x1 = marks[0].X,
-                y1 = marks[0].Y,
-                z1 = marks[0].H,
-                x2 = marks[1].X,
-                y2 = marks[1].Y,
-                z2 = marks[1].H;
-            int i, err1, err2;
-            int[] pixel = new int[3];
-            pixel[0] = x1;
-            pixel[1] = y1;
-            pixel[2] = z1;
-            int dx = x2 - x1;
-            int dy = y2 - y1;
-            int dz = z2 - z1;
-            int xInc = (dx < 0) ? -1 : 1;
-            int l = Math.Abs( dx );
-            int yInc = (dy < 0) ? -1 : 1;
-            int m = Math.Abs( dy );
-            int zInc = (dz < 0) ? -1 : 1;
-            int n = Math.Abs( dz );
-            int dx2 = l << 1;
-            int dy2 = m << 1;
-            int dz2 = n << 1;
-
-            DrawOneBlock( player, drawBlock, x2, y2, z2, ref blocks, ref blocksDenied, ref cannotUndo );
-
-            if( (l >= m) && (l >= n) ) {
-
-                err1 = dy2 - l;
-                err2 = dz2 - l;
-                for( i = 0; i < l; i++ ) {
-                    DrawOneBlock( player, drawBlock, pixel[0], pixel[1], pixel[2], ref blocks, ref blocksDenied, ref cannotUndo );
-                    if( err1 > 0 ) {
-                        pixel[1] += yInc;
-                        err1 -= dx2;
-                    }
-                    if( err2 > 0 ) {
-                        pixel[2] += zInc;
-                        err2 -= dx2;
-                    }
-                    err1 += dy2;
-                    err2 += dz2;
-                    pixel[0] += xInc;
-                }
-            } else if( (m >= l) && (m >= n) ) {
-                err1 = dx2 - m;
-                err2 = dz2 - m;
-                for( i = 0; i < m; i++ ) {
-                    DrawOneBlock( player, drawBlock, pixel[0], pixel[1], pixel[2], ref blocks, ref blocksDenied, ref cannotUndo );
-                    if( err1 > 0 ) {
-                        pixel[0] += xInc;
-                        err1 -= dy2;
-                    }
-                    if( err2 > 0 ) {
-                        pixel[2] += zInc;
-                        err2 -= dy2;
-                    }
-                    err1 += dx2;
-                    err2 += dz2;
-                    pixel[1] += yInc;
-                }
-            } else {
-                err1 = dy2 - n;
-                err2 = dx2 - n;
-                for( i = 0; i < n; i++ ) {
-                    DrawOneBlock( player, drawBlock, pixel[0], pixel[1], pixel[2], ref blocks, ref blocksDenied, ref cannotUndo );
-                    if( err1 > 0 ) {
-                        pixel[1] += yInc;
-                        err1 -= dz2;
-                    }
-                    if( err2 > 0 ) {
-                        pixel[0] += xInc;
-                        err2 -= dz2;
-                    }
-                    err1 += dy2;
-                    err2 += dx2;
-                    pixel[2] += zInc;
-                }
-            }
-
-            // END LINE CODE
-            Logger.Log( "{0} drew a line containing {1} blocks of type {2} (on world {3})", LogType.UserActivity,
-                        player.Name,
-                        blocks,
-                        (Block)drawBlock,
-                        player.World.Name );
-            DrawingFinished( player, "drawn", blocks, blocksDenied );
-        }
-
-        #endregion
-
-
-        #region Copy and Paste
-
-        static readonly CommandDescriptor cdCopy = new CommandDescriptor {
-            Name = "copy",
-            Category = CommandCategory.Building,
-            Permissions = new[] { Permission.CopyAndPaste },
-            Help = "Copy blocks for pasting. " +
-                   "Used together with &H/paste&S and &H/pastenot&S commands. " +
-                   "Note that pasting starts at the same corner that you started &H/copy&S from.",
-            Handler = Copy
-        };
-
-        internal static void Copy( Player player, Command cmd ) {
-            player.SetCallback( 2, CopyCallback, null, cdCopy.Permissions );
-            player.MessageNow( "Copy: Place a block or type /mark to use your location." );
-        }
-
-        internal static void CopyCallback( Player player, Position[] marks, object tag ) {
-            int sx = Math.Min( marks[0].X, marks[1].X );
-            int ex = Math.Max( marks[0].X, marks[1].X );
-            int sy = Math.Min( marks[0].Y, marks[1].Y );
-            int ey = Math.Max( marks[0].Y, marks[1].Y );
-            int sh = Math.Min( marks[0].H, marks[1].H );
-            int eh = Math.Max( marks[0].H, marks[1].H );
-
-            int volume = (ex - sx + 1) * (ey - sy + 1) * (eh - sh + 1);
-            if( !player.CanDraw( volume ) ) {
-                player.MessageNow( String.Format( "You are only allowed to run commands that affect up to {0} blocks. This one would affect {1} blocks.",
-                                               player.Info.Rank.DrawLimit, volume ) );
-                return;
-            }
-
-            // remember dimensions and orientation
-            CopyInformation copyInfo = new CopyInformation {
-                WidthX = marks[1].X - marks[0].X,
-                WidthY = marks[1].Y - marks[0].Y,
-                Height = marks[1].H - marks[0].H,
-                Buffer = new byte[ex - sx + 1, ey - sy + 1, eh - sh + 1]
-            };
-
-            for( int x = sx; x <= ex; x++ ) {
-                for( int y = sy; y <= ey; y++ ) {
-                    for( int h = sh; h <= eh; h++ ) {
-                        copyInfo.Buffer[x - sx, y - sy, h - sh] = player.World.Map.GetBlockByte( x, y, h );
-                    }
-                }
-            }
-
-            player.CopyInformation = copyInfo;
-            player.MessageNow( "{0} blocks were copied. You can now &H/paste", volume );
-            player.MessageNow( "Origin at {0} {1}{2} corner.",
-                               (copyInfo.Height > 0 ? "bottom" : "top"),
-                               (copyInfo.WidthY > 0 ? "south" : "north"),
-                               (copyInfo.WidthX > 0 ? "west" : "east") );
-
-            Logger.Log( "{0} copied {1} blocks from {2}.", LogType.UserActivity,
-                        player.Name, volume, player.World.Name );
-        }
-
-
-
-        static readonly CommandDescriptor cdCut = new CommandDescriptor {
-            Name = "cut",
-            Category = CommandCategory.Building,
-            Permissions = new[] { Permission.CopyAndPaste },
-            Help = "Copies and removes blocks for pasting. Unless a different block type is specified, the area is filled with air. " +
-                   "Used together with &H/paste&S and &H/pastenot&S commands. " +
-                   "Note that pasting starts at the same corner that you started &H/cut&S from.",
-            Usage = "/cut [FillBlock]",
-            Handler = Cut
-        };
-
-        internal static void Cut( Player player, Command cmd ) {
-            Block fillBlock = Block.Air;
-            string fillBlockName = cmd.Next();
-            if( fillBlockName != null ) {
-                fillBlock = Map.GetBlockByName( fillBlockName );
-                if( fillBlock == Block.Undefined ) {
-                    player.Message( "Cut: Unknown block type \"{0}\"", fillBlockName );
-                    return;
-                }
-            }
-            player.SetCallback( 2, CutCallback, fillBlock, cdCut.Permissions );
-            player.MessageNow( "Cut: Place a block or type /mark to use your location." );
-        }
-
-        internal static void CutCallback( Player player, Position[] marks, object tag ) {
-            int sx = Math.Min( marks[0].X, marks[1].X );
-            int ex = Math.Max( marks[0].X, marks[1].X );
-            int sy = Math.Min( marks[0].Y, marks[1].Y );
-            int ey = Math.Max( marks[0].Y, marks[1].Y );
-            int sh = Math.Min( marks[0].H, marks[1].H );
-            int eh = Math.Max( marks[0].H, marks[1].H );
-
-            byte fillType = (byte)tag;
-
-            int volume = (ex - sx + 1) * (ey - sy + 1) * (eh - sh + 1);
-            if( !player.CanDraw( volume ) ) {
-                player.MessageNow( String.Format( "You are only allowed to run commands that affect up to {0} blocks. This one would affect {1} blocks.",
-                                               player.Info.Rank.DrawLimit, volume ) );
-                return;
-            }
-
-            // remember dimensions and orientation
-            CopyInformation copyInfo = new CopyInformation {
-                WidthX = marks[1].X - marks[0].X,
-                WidthY = marks[1].Y - marks[0].Y,
-                Height = marks[1].H - marks[0].H,
-                Buffer = new byte[ex - sx + 1, ey - sy + 1, eh - sh + 1]
-            };
-
-            player.UndoBuffer.Clear();
-            int blocks = 0, blocksDenied = 0;
-            bool cannotUndo = false;
-
-            for( int x = sx; x <= ex; x++ ) {
-                for( int y = sy; y <= ey; y++ ) {
-                    for( int h = sh; h <= eh; h++ ) {
-                        copyInfo.Buffer[x - sx, y - sy, h - sh] = player.World.Map.GetBlockByte( x, y, h );
-                        DrawOneBlock( player, fillType, x, y, h, ref blocks, ref blocksDenied, ref cannotUndo );
-                    }
-                }
-            }
-
-            player.CopyInformation = copyInfo;
-            player.MessageNow( "{0} blocks were cut. You can now &H/paste", volume );
-            player.MessageNow( "Origin at {0} {1}{2} corner.",
-                               (copyInfo.Height > 0 ? "bottom" : "top"),
-                               (copyInfo.WidthY > 0 ? "south" : "north"),
-                               (copyInfo.WidthX > 0 ? "west" : "east") );
-
-            Logger.Log( "{0} cut {1} blocks from {2}, replacing {3} blocks with {4}.", LogType.UserActivity,
-                        player.Name, volume, player.World.Name, blocks, (Block)fillType );
-
-            player.UndoBuffer.TrimExcess();
-            Server.RequestGC();
-        }
-
-
-
-        static readonly CommandDescriptor cdPasteNot = new CommandDescriptor {
-            Name = "pastenot",
-            Category = CommandCategory.Building,
-            Permissions = new[] { Permission.CopyAndPaste },
-            Help = "Paste previously copied blocks, excluding specified block type(s). " +
-                   "Used together with &H/copy&S command. " +
-                   "Note that pasting starts at the same corner that you started &H/copy&S from. ",
-            Usage = "/pastenot ExcludedBlock [AnotherOne [AndAnother]]",
-            Handler = PasteNot
-        };
-
-        internal static void PasteNot( Player player, Command cmd ) {
-            if( player.CopyInformation == null ) {
-                player.MessageNow( "Nothing to paste! Copy something first." );
-                return;
-            }
-
-            PasteArgs args;
-
-            List<Block> excludedTypes = new List<Block>();
-            string excludedBlockName = cmd.Next();
-            if( excludedBlockName != null ) {
-                do {
-                    Block excludedType = Map.GetBlockByName( excludedBlockName );
-                    if( excludedType != Block.Undefined ) {
-                        excludedTypes.Add( excludedType );
-                    } else {
-                        player.MessageNow( "PasteNot: Unrecognized block type: {0}", excludedBlockName );
-                        return;
-                    }
-                } while( (excludedBlockName = cmd.Next()) != null );
-            }
-
-            if( excludedTypes.Count > 0 ) {
-                args = new PasteArgs {
-                    DoExclude = true,
-                    BlockTypes = excludedTypes.ToArray()
-                };
-                player.MessageNow( "Ready to paste all EXCEPT {0}",
-                                   excludedTypes.JoinToString() );
-            } else {
-                player.MessageNow( "PasteNot: Please specify block(s) to exclude." );
-                return;
-            }
-
-            player.SetCallback( 1, PasteCallback, args, cdPasteNot.Permissions );
-
-            player.MessageNow( "PasteNot: Place a block or type /mark to use your location. " );
-        }
-
-
-        static readonly CommandDescriptor cdPaste = new CommandDescriptor {
-            Name = "paste",
-=======
         static readonly CommandDescriptor CdCut = new CommandDescriptor {
             Name = "cut",
->>>>>>> ef829fac
             Category = CommandCategory.Building,
             Permissions = new[] { Permission.CopyAndPaste },
             Help = "Copies and removes blocks for pasting. Unless a different block type is specified, the area is filled with air. " +
