﻿// Copyright 2009, 2010, 2011 Matvei Stefarov <me@matvei.org>
using System;
using System.Collections.Generic;
using System.Globalization;
using System.Linq;
using System.Net;
using System.Net.Cache;
using System.Text;
using System.Xml;
using System.Xml.Linq;
using fCraft.Events;
using JetBrains.Annotations;

namespace fCraft {
    /// <summary> Checks for updates, and keeps track of current version/revision. </summary>
    public static class Updater {

        public static readonly ReleaseInfo CurrentRelease = new ReleaseInfo(
<<<<<<< HEAD
            537,
            1033,
            new DateTime( 2011, 9, 26, 4, 17, 0, DateTimeKind.Utc ),
            "", "",
            ReleaseFlags.Bugfix
=======
            600,
            1107,
            new DateTime( 2011, 10, 15, 1, 35, 0, DateTimeKind.Utc ),
            "", "",
            ReleaseFlags.APIChange | ReleaseFlags.Bugfix | ReleaseFlags.ConfigFormatChange | ReleaseFlags.Feature |
            ReleaseFlags.Optimized | ReleaseFlags.PlayerDBFormatChange | ReleaseFlags.Security
>>>>>>> ef829fac
#if DEBUG
            | ReleaseFlags.Dev
#endif
 );

        public static string UserAgent {
            get { return "fCraft " + CurrentRelease.VersionString; }
        }

<<<<<<< HEAD
        public const string LatestStable = "0.537_r991";
=======
        public const string LatestStable = "0.600_r1107";
>>>>>>> ef829fac

        public static string UpdateUrl { get; set; }

        static Updater() {
            UpdateCheckTimeout = 3500;
            UpdateUrl = "http://www.fcraft.net/UpdateCheck.php?r={0}";
        }


        public static int UpdateCheckTimeout { get; set; }

        public static UpdaterResult CheckForUpdates() {
            UpdaterMode mode = ConfigKey.UpdaterMode.GetEnum<UpdaterMode>();
            if( mode == UpdaterMode.Disabled ) return UpdaterResult.NoUpdate;

            string url = String.Format( UpdateUrl, CurrentRelease.Revision );
            if( RaiseCheckingForUpdatesEvent( ref url ) ) return UpdaterResult.NoUpdate;

            Logger.Log( "Checking for fCraft updates...", LogType.SystemActivity );
            try {
                HttpWebRequest request = (HttpWebRequest)WebRequest.Create( url );

                request.Method = "GET";
                request.UserAgent = "fCraft";
                request.Timeout = UpdateCheckTimeout;
                request.ReadWriteTimeout = UpdateCheckTimeout;
                request.CachePolicy = new HttpRequestCachePolicy( HttpRequestCacheLevel.BypassCache );
                request.UserAgent = UserAgent;

                using( WebResponse response = request.GetResponse() ) {
                    // ReSharper disable PossibleNullReferenceException
                    // ReSharper disable AssignNullToNotNullAttribute
                    using( XmlTextReader reader = new XmlTextReader( response.GetResponseStream() ) ) {
                        // ReSharper restore AssignNullToNotNullAttribute
                        XDocument doc = XDocument.Load( reader );
                        XElement root = doc.Root;
                        if( root.Attribute( "result" ).Value == "update" ) {
                            string downloadUrl = root.Attribute( "url" ).Value;
                            var releases = new List<ReleaseInfo>();
                            // ReSharper disable LoopCanBeConvertedToQuery
                            foreach( XElement el in root.Elements( "Release" ) ) {
                                releases.Add(
                                    new ReleaseInfo(
                                        Int32.Parse( el.Attribute( "v" ).Value ),
                                        Int32.Parse( el.Attribute( "r" ).Value ),
                                        Int64.Parse( el.Attribute( "date" ).Value ).ToDateTime(),
                                        el.Element( "Summary" ).Value,
                                        el.Element( "ChangeLog" ).Value,
                                        ReleaseInfo.StringToReleaseFlags( el.Attribute( "flags" ).Value )
                                    )
                                );
                            }
                            // ReSharper restore LoopCanBeConvertedToQuery
                            UpdaterResult result = new UpdaterResult( (releases.Count > 0), new Uri( downloadUrl ),
                                                                      releases.ToArray() );
                            RaiseCheckedForUpdatesEvent( UpdateUrl, result );
                            return result;
                        } else {
                            return UpdaterResult.NoUpdate;
                        }
                    }
                    // ReSharper restore PossibleNullReferenceException
                }
            } catch( Exception ex ) {
                Logger.Log( "An error occured while trying to check for updates: {0}: {1}", LogType.Error,
                            ex.GetType(), ex.Message );
                return UpdaterResult.NoUpdate;
            }
        }


        public static bool RunAtShutdown { get; set; }


        #region Events

        /// <summary> Occurs when fCraft is about to check for updates (cancellable).
        /// The update Url may be overridden. </summary>
        public static event EventHandler<CheckingForUpdatesEventArgs> CheckingForUpdates;


        /// <summary> Occurs when fCraft has just checked for updates. </summary>
        public static event EventHandler<CheckedForUpdatesEventArgs> CheckedForUpdates;


        static bool RaiseCheckingForUpdatesEvent( ref string updateUrl ) {
            var h = CheckingForUpdates;
            if( h == null ) return false;
            var e = new CheckingForUpdatesEventArgs( updateUrl );
            h( null, e );
            updateUrl = e.Url;
            return e.Cancel;
        }


        static void RaiseCheckedForUpdatesEvent( string url, UpdaterResult result ) {
            var h = CheckedForUpdates;
            if( h != null ) h( null, new CheckedForUpdatesEventArgs( url, result ) );
        }

        #endregion
    }


    public sealed class UpdaterResult {
        public static UpdaterResult NoUpdate {
            get {
                return new UpdaterResult( false, null, new ReleaseInfo[0] );
            }
        }
        internal UpdaterResult( bool updateAvailable, Uri downloadUri, IEnumerable<ReleaseInfo> releases ) {
            UpdateAvailable = updateAvailable;
            DownloadUri = downloadUri;
            History = releases.OrderByDescending( r => r.Revision ).ToArray();
            LatestRelease = releases.FirstOrDefault();
        }
        public bool UpdateAvailable { get; private set; }
        public Uri DownloadUri { get; private set; }
        public ReleaseInfo[] History { get; private set; }
        public ReleaseInfo LatestRelease { get; private set; }
    }


    public sealed class ReleaseInfo {
        internal ReleaseInfo( int version, int revision, DateTime releaseDate,
                              string summary, string changeLog, ReleaseFlags releaseType ) {
            Version = version;
            Revision = revision;
            Date = releaseDate;
            Summary = summary;
            ChangeLog = changeLog.Split( new[] { '\n' } );
            Flags = releaseType;
        }

        public ReleaseFlags Flags { get; private set; }

        public string FlagsString { get { return ReleaseFlagsToString( Flags ); } }

        public string[] FlagsList { get { return ReleaseFlagsToStringArray( Flags ); } }

        public int Version { get; private set; }

        public int Revision { get; private set; }

        public DateTime Date { get; private set; }

        public TimeSpan Age {
            get {
                return DateTime.UtcNow.Subtract( Date );
            }
        }

        public string VersionString {
            get {
                string formatString = "{0:0.000}_r{1}";
                if( IsFlagged( ReleaseFlags.Dev ) ) {
                    formatString += "_dev";
                }
                if( IsFlagged( ReleaseFlags.Unstable ) ) {
                    formatString += "_u";
                }
                return String.Format( CultureInfo.InvariantCulture, formatString,
                                      Decimal.Divide( Version, 1000 ),
                                      Revision );
            }
        }

        public string Summary { get; private set; }

        public string[] ChangeLog { get; private set; }

        public static ReleaseFlags StringToReleaseFlags( [NotNull] string str ) {
            if( str == null ) throw new ArgumentNullException( "str" );
            ReleaseFlags flags = ReleaseFlags.None;
            for( int i = 0; i < str.Length; i++ ) {
                switch( Char.ToUpper( str[i] ) ) {
                    case 'A':
                        flags |= ReleaseFlags.APIChange;
                        break;
                    case 'B':
                        flags |= ReleaseFlags.Bugfix;
                        break;
                    case 'C':
                        flags |= ReleaseFlags.ConfigFormatChange;
                        break;
                    case 'D':
                        flags |= ReleaseFlags.Dev;
                        break;
                    case 'F':
                        flags |= ReleaseFlags.Feature;
                        break;
                    case 'M':
                        flags |= ReleaseFlags.MapFormatChange;
                        break;
                    case 'P':
                        flags |= ReleaseFlags.PlayerDBFormatChange;
                        break;
                    case 'S':
                        flags |= ReleaseFlags.Security;
                        break;
                    case 'U':
                        flags |= ReleaseFlags.Unstable;
                        break;
                    case 'O':
                        flags |= ReleaseFlags.Optimized;
                        break;
                }
            }
            return flags;
        }

        public static string ReleaseFlagsToString( ReleaseFlags flags ) {
            StringBuilder sb = new StringBuilder();
            if( (flags & ReleaseFlags.APIChange) == ReleaseFlags.APIChange ) sb.Append( 'A' );
            if( (flags & ReleaseFlags.Bugfix) == ReleaseFlags.Bugfix ) sb.Append( 'B' );
            if( (flags & ReleaseFlags.ConfigFormatChange) == ReleaseFlags.ConfigFormatChange ) sb.Append( 'C' );
            if( (flags & ReleaseFlags.Dev) == ReleaseFlags.Dev ) sb.Append( 'D' );
            if( (flags & ReleaseFlags.Feature) == ReleaseFlags.Feature ) sb.Append( 'F' );
            if( (flags & ReleaseFlags.MapFormatChange) == ReleaseFlags.MapFormatChange ) sb.Append( 'M' );
            if( (flags & ReleaseFlags.PlayerDBFormatChange) == ReleaseFlags.PlayerDBFormatChange ) sb.Append( 'P' );
            if( (flags & ReleaseFlags.Security) == ReleaseFlags.Security ) sb.Append( 'S' );
            if( (flags & ReleaseFlags.Unstable) == ReleaseFlags.Unstable ) sb.Append( 'U' );
            if( (flags & ReleaseFlags.Optimized) == ReleaseFlags.Optimized ) sb.Append( 'O' );
            return sb.ToString();
        }

        public static string[] ReleaseFlagsToStringArray( ReleaseFlags flags ) {
            List<string> list = new List<string>();
            if( (flags & ReleaseFlags.APIChange) == ReleaseFlags.APIChange ) list.Add( "API Changes" );
            if( (flags & ReleaseFlags.Bugfix) == ReleaseFlags.Bugfix ) list.Add( "Fixes" );
            if( (flags & ReleaseFlags.ConfigFormatChange) == ReleaseFlags.ConfigFormatChange ) list.Add( "Config Changes" );
            if( (flags & ReleaseFlags.Dev) == ReleaseFlags.Dev ) list.Add( "Developer" );
            if( (flags & ReleaseFlags.Feature) == ReleaseFlags.Feature ) list.Add( "New Features" );
            if( (flags & ReleaseFlags.MapFormatChange) == ReleaseFlags.MapFormatChange ) list.Add( "Map Format Changes" );
            if( (flags & ReleaseFlags.PlayerDBFormatChange) == ReleaseFlags.PlayerDBFormatChange ) list.Add( "PlayerDB Changes" );
            if( (flags & ReleaseFlags.Security) == ReleaseFlags.Security ) list.Add( "Security Patch" );
            if( (flags & ReleaseFlags.Unstable) == ReleaseFlags.Unstable ) list.Add( "Unstable" );
            if( (flags & ReleaseFlags.Optimized) == ReleaseFlags.Optimized ) list.Add( "Optimized" );
            return list.ToArray();
        }

        public bool IsFlagged( ReleaseFlags flag ) {
            return (Flags & flag) == flag;
        }
    }


    #region Enums

    /// <summary> Updater behavior. </summary>
    public enum UpdaterMode {
        /// <summary> Does not check for updates. </summary>
        Disabled,

        /// <summary> Checks for updates and notifies of availability (in console/log). </summary>
        Notify,

        /// <summary>
        /// Checks for updates and prompts to install them.
        /// Behavior is frontend-specific: in ServerGUI, downloads the update and promots to install. In ServerCLI, acts same as Notify.
        /// Note: Requires user interaction (if you restart the server remotely while unattended, it may get stuck on this dialog).
        /// </summary>
        Prompt,

        /// <summary> Checks for updates, automatically downloads and installs the updates, and restarts the server. </summary>
        Auto,
    }


    /// <summary> A list of release flags/attributes.
    /// Use binary flag logic (value & flag == flag) or Release.IsFlagged() to test for flags. </summary>
    [Flags]
    public enum ReleaseFlags {
        None = 0,

        /// <summary> The API was notably changed in this release. </summary>
        APIChange = 1,

        /// <summary> Bugs were fixed in this release. </summary>
        Bugfix = 2,

        /// <summary> Config.xml format was changed (and version was incremented) in this release. </summary>
        ConfigFormatChange = 4,

        /// <summary> This is a developer-only release, not to be used on live servers.
        /// Untested/undertested releases are often marked as such. </summary>
        Dev = 8,

        /// <summary> A notable new feature was added in this release. </summary>
        Feature = 16,

        /// <summary> The map format was changed in this release (rare). </summary>
        MapFormatChange = 32,

        /// <summary> The PlayerDB format was changed in this release. </summary>
        PlayerDBFormatChange = 64,

        /// <summary> A security issue was addressed in this release. </summary>
        Security = 128,

        /// <summary> There are known or likely stability issues in this release. </summary>
        Unstable = 256,

        /// <summary> This release contains notable optimizations. </summary>
        Optimized = 512
    }

    #endregion

}


namespace fCraft.Events {
    public sealed class CheckingForUpdatesEventArgs : EventArgs, ICancellableEvent {
        internal CheckingForUpdatesEventArgs( string url ) {
            Url = url;
        }

        public string Url { get; set; }
        public bool Cancel { get; set; }
    }


    public sealed class CheckedForUpdatesEventArgs : EventArgs {
        internal CheckedForUpdatesEventArgs( string url, UpdaterResult result ) {
            Url = url;
            Result = result;
        }

        public string Url { get; private set; }
        public UpdaterResult Result { get; private set; }
    }
}<|MERGE_RESOLUTION|>--- conflicted
+++ resolved
@@ -16,20 +16,12 @@
     public static class Updater {
 
         public static readonly ReleaseInfo CurrentRelease = new ReleaseInfo(
-<<<<<<< HEAD
-            537,
-            1033,
-            new DateTime( 2011, 9, 26, 4, 17, 0, DateTimeKind.Utc ),
-            "", "",
-            ReleaseFlags.Bugfix
-=======
             600,
             1107,
             new DateTime( 2011, 10, 15, 1, 35, 0, DateTimeKind.Utc ),
             "", "",
             ReleaseFlags.APIChange | ReleaseFlags.Bugfix | ReleaseFlags.ConfigFormatChange | ReleaseFlags.Feature |
             ReleaseFlags.Optimized | ReleaseFlags.PlayerDBFormatChange | ReleaseFlags.Security
->>>>>>> ef829fac
 #if DEBUG
             | ReleaseFlags.Dev
 #endif
@@ -39,11 +31,7 @@
             get { return "fCraft " + CurrentRelease.VersionString; }
         }
 
-<<<<<<< HEAD
-        public const string LatestStable = "0.537_r991";
-=======
         public const string LatestStable = "0.600_r1107";
->>>>>>> ef829fac
 
         public static string UpdateUrl { get; set; }
 
