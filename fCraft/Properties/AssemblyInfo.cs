--- conflicted
+++ resolved
@@ -33,13 +33,8 @@
 // You can specify all the values or you can default the Build and Revision Numbers 
 // by using the '*' as shown below:
 // [assembly: AssemblyVersion("1.0.*")]
-<<<<<<< HEAD
-[assembly: AssemblyVersion( "0.5.3.7" )]
-[assembly: AssemblyFileVersion( "0.5.3.7" )]
-=======
 [assembly: AssemblyVersion( "0.6.0.0" )]
 [assembly: AssemblyFileVersion( "0.6.0.0" )]
->>>>>>> ef829fac
 
 [assembly: CLSCompliant( false )]
 [assembly: NeutralResourcesLanguage( "en-US" )]