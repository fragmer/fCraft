--- conflicted
+++ resolved
@@ -82,178 +82,6 @@
         internal static void RaiseSessionConnectedEvent( [NotNull] Player player ) {
             if( player == null ) throw new ArgumentNullException( "player" );
             var h = SessionConnected;
-<<<<<<< HEAD
-            if( h != null ) h( null, new SessionConnectedEventArgs( session ) );
-        }
-
-
-        internal static void RaiseSessionDisconnectedEvent( Session session, LeaveReason leaveReason ) {
-            var h = SessionDisconnected;
-            if( h != null ) h( null, new SessionDisconnectedEventArgs( session, leaveReason ) );
-        }
-
-        #endregion
-
-
-        #region Player-related
-        // See the end of Player.cs for these EventArgs definitions
-
-
-        /// <summary> Occurs when a player is connecting (cancellable).
-        /// Player name is verified and bans are checked before this event is raised. </summary>
-        public static event EventHandler<PlayerConnectingEventArgs> PlayerConnecting;
-
-
-        /// <summary> Occurs when a player has connected, but before the player has joined any world.
-        /// Allows changing the player's starting world. </summary>
-        public static event EventHandler<PlayerConnectedEventArgs> PlayerConnected;
-
-
-        /// <summary> Occurs after a player has connected and joined the starting world. </summary>
-        public static event EventHandler<PlayerEventArgs> PlayerReady;
-
-
-        /// <summary> Occurs when player is about to move (cancellable). </summary>
-        public static event EventHandler<PlayerMovingEventArgs> PlayerMoving;
-
-
-        /// <summary> Occurs when player has moved. </summary>
-        public static event EventHandler<PlayerMovedEventArgs> PlayerMoved;
-
-
-        /// <summary> Occurs when player clicked a block (cancellable).
-        /// Note that a click will not necessarily result in a block being placed or deleted. </summary>
-        public static event EventHandler<PlayerClickingEventArgs> PlayerClicking;
-
-
-        /// <summary> Occurs after a player has clicked a block.
-        /// Note that a click will not necessarily result in a block being placed or deleted. </summary>
-        public static event EventHandler<PlayerClickedEventArgs> PlayerClicked;
-
-
-        /// <summary> Occurs when a player is about to place a block.
-        /// Permission checks are done before calling this event, and their result may be overridden. </summary>
-        public static event EventHandler<PlayerPlacingBlockEventArgs> PlayerPlacingBlock;
-
-
-        /// <summary>  Occurs when a player has placed a block.
-        /// This event does not occur if the block placement was disallowed. </summary>
-        public static event EventHandler<PlayerPlacedBlockEventArgs> PlayerPlacedBlock;
-
-
-        /// <summary> Occurs before a player is kicked (cancellable). 
-        /// Kick may be caused by /kick, /ban, /banip, or /banall commands, or by idling.
-        /// Callbacks may override whether the kick will be announced or recorded in PlayerDB. </summary>
-        public static event EventHandler<PlayerBeingKickedEventArgs> PlayerBeingKicked;
-
-
-        /// <summary> Occurs after a player has been kicked. Specifically, it happens after
-        /// kick has been announced and recorded to PlayerDB (if applicable), just before the
-        /// target player disconnects.
-        /// Kick may be caused by /kick, /ban, /banip, or /banall commands, or by idling. </summary>
-        public static event EventHandler<PlayerKickedEventArgs> PlayerKicked;
-
-
-        /// <summary> Happens after a player has hidden or unhidden. </summary>
-        public static event EventHandler<PlayerEventArgs> PlayerHideChanged;
-
-        /// <summary> Occurs when player is about to send a chat message (cancellable). </summary>
-        //public static event EventHandler<PlayerSendingMessageEventArgs> PlayerSendingMessage;
-
-
-        /// <summary> Occurs after player sent a chat message. </summary>
-        //public static event EventHandler<PlayerSentMessageEventArgs> PlayerSentMessage;
-
-
-        /// <summary> Occurs when a player disconnects. </summary>
-        public static event EventHandler<PlayerDisconnectedEventArgs> PlayerDisconnected;
-
-
-
-        internal static bool RaisePlayerConnectingEvent( Player player ) {
-            var h = PlayerConnecting;
-            if( h == null ) return false;
-            var e = new PlayerConnectingEventArgs( player );
-            h( null, e );
-            return e.Cancel;
-        }
-
-
-        internal static World RaisePlayerConnectedEvent( Player player, World world ) {
-            var h = PlayerConnected;
-            if( h == null ) return world;
-            var e = new PlayerConnectedEventArgs( player, world );
-            h( null, e );
-            return e.StartingWorld;
-        }
-
-
-        internal static void RaisePlayerReadyEvent( Player player ) {
-            var h = PlayerReady;
-            if( h != null ) h( null, new PlayerEventArgs( player ) );
-        }
-
-
-        internal static bool RaisePlayerMovingEvent( Player player, Position newPos ) {
-            var h = PlayerMoving;
-            if( h == null ) return false;
-            var e = new PlayerMovingEventArgs( player, newPos );
-            h( null, e );
-            return e.Cancel;
-        }
-
-
-        internal static void RaisePlayerMovedEvent( Player player, Position oldPos ) {
-            var h = PlayerMoved;
-            if( h != null ) h( null, new PlayerMovedEventArgs( player, oldPos ) );
-        }
-
-
-        internal static bool RaisePlayerClickingEvent( PlayerClickingEventArgs e ) {
-            var h = PlayerClicking;
-            if( h == null ) return false;
-            h( null, e );
-            return e.Cancel;
-        }
-
-
-        internal static void RaisePlayerClickedEvent( Player player, short x, short y, short h, bool mode, Block block ) {
-            var handler = PlayerClicked;
-            if( handler != null ) handler( null, new PlayerClickedEventArgs( player, x, y, h, mode, block ) );
-        }
-
-
-        internal static CanPlaceResult RaisePlayerPlacingBlockEvent( Player player, short x, short y, short h, Block oldBlock, Block newBlock, bool manual, CanPlaceResult result ) {
-            var handler = PlayerPlacingBlock;
-            if( handler == null ) return result;
-            var e = new PlayerPlacingBlockEventArgs( player, x, y, h, oldBlock, newBlock, manual, result );
-            handler( null, e );
-            return e.Result;
-        }
-
-
-        internal static void RaisePlayerPlacedBlockEvent( Player player, short x, short y, short h, Block oldBlock, Block newBlock, bool manual ) {
-            var handler = PlayerPlacedBlock;
-            if( handler != null ) handler( null, new PlayerPlacedBlockEventArgs( player, x, y, h, oldBlock, newBlock, manual ) );
-        }
-
-
-        internal static void RaisePlayerBeingKickedEvent( PlayerBeingKickedEventArgs e ) {
-            var h = PlayerBeingKicked;
-            if( h != null ) h( null, e );
-        }
-
-
-        internal static void RaisePlayerKickedEvent( PlayerKickedEventArgs e ) {
-            var h = PlayerKicked;
-            if( h != null ) h( null, e );
-        }
-
-
-        internal static void RaisePlayerHideChangedEvent( Player player ) {
-            var h = PlayerHideChanged;
-=======
->>>>>>> ef829fac
             if( h != null ) h( null, new PlayerEventArgs( player ) );
         }
 
