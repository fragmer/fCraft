--- conflicted
+++ resolved
@@ -749,30 +749,18 @@
                         blockUpdate = new BlockUpdate( this, x, y, z - 1, Block.DoubleStair );
                         Info.ProcessBlockPlaced( (byte)Block.DoubleStair );
                         World.Map.QueueUpdate( blockUpdate );
-<<<<<<< HEAD
-                        Server.RaisePlayerPlacedBlockEvent( this, x, y, (short)(h - 1), Block.Stair, Block.DoubleStair, true );
-                        Session.SendNow( PacketWriter.MakeSetBlock( x, y, h - 1, Block.DoubleStair ) );
-                        RevertBlockNow( x, y, h );
-=======
                         RaisePlayerPlacedBlockEvent( this, World.Map, x, y, (short)(z - 1), Block.Stair, Block.DoubleStair, context );
                         SendNow( PacketWriter.MakeSetBlock( x, y, z - 1, Block.DoubleStair ) );
                         RevertBlockNow( x, y, z );
->>>>>>> ef829fac
                         break;
 
                     } else {
                         // handle normal blocks
                         blockUpdate = new BlockUpdate( this, x, y, z, type );
                         Info.ProcessBlockPlaced( (byte)type );
-<<<<<<< HEAD
-                        Block old = World.Map.GetBlock(x, y, h);
-                        World.Map.QueueUpdate( blockUpdate );
-                        Server.RaisePlayerPlacedBlockEvent( this, x, y, h, old, type, true );
-=======
                         Block old = World.Map.GetBlock( x, y, z );
                         World.Map.QueueUpdate( blockUpdate );
                         RaisePlayerPlacedBlockEvent( this, World.Map, x, y, z, old, type, context );
->>>>>>> ef829fac
                         if( requiresUpdate || RelayAllUpdates ) {
                             SendNow( PacketWriter.MakeSetBlock( x, y, z, type ) );
                         }
@@ -943,14 +931,10 @@
         /// Raises the PlayerPlacingBlock event. </summary>
         public CanPlaceResult CanPlace( int x, int y, int z, Block newBlock, BlockChangeContext context ) {
             CanPlaceResult result;
-<<<<<<< HEAD
-            Block block = World.Map.GetBlock( x, y, h );
-=======
             Map map = World.Map;
 
             // check deleting admincrete
             Block block = map.GetBlock( x, y, z );
->>>>>>> ef829fac
 
             // check special blocktypes
             if( newBlock == Block.Admincrete && !Can( Permission.PlaceAdmincrete ) ) {
@@ -964,11 +948,7 @@
                 goto eventCheck;
             }
 
-<<<<<<< HEAD
-            // check deleting admincrete
-=======
             // check admincrete-related permissions
->>>>>>> ef829fac
             if( block == Block.Admincrete && !Can( Permission.DeleteAdmincrete ) ) {
                 result = CanPlaceResult.BlocktypeDenied;
                 goto eventCheck;
@@ -1006,11 +986,7 @@
             }
 
         eventCheck:
-<<<<<<< HEAD
-            return Server.RaisePlayerPlacingBlockEvent( this, (short)x, (short)y, (short)h, block, newBlock, isManual, result );
-=======
             return RaisePlayerPlacingBlockEvent( this, map, (short)x, (short)y, (short)z, block, newBlock, context, result );
->>>>>>> ef829fac
         }
 
 
@@ -1346,18 +1322,10 @@
                 PlayerOpException.ThrowCannotTargetSelf( player, Info, "kick" );
             }
 
-<<<<<<< HEAD
-    public sealed class PlayerPlacingBlockEventArgs : PlayerPlacedBlockEventArgs {
-        internal PlayerPlacingBlockEventArgs( Player player, short x, short y, short h, Block oldBlock, Block newBlock, bool isManual, CanPlaceResult result )
-            : base( player, x, y, h, oldBlock, newBlock, isManual ) {
-            Result = result;
-        }
-=======
             // Check if player has sufficiently high permission limit
             if( !player.Can( Permission.Kick, Info.Rank ) ) {
                 PlayerOpException.ThrowPermissionLimit( player, Info, "kick", Permission.Kick );
             }
->>>>>>> ef829fac
 
             // check if kick reason is missing but required
             PlayerOpException.CheckKickReason( reason, player, Info );
@@ -1370,26 +1338,6 @@
                 recordToPlayerDB = e.RecordToPlayerDB;
             }
 
-<<<<<<< HEAD
-    public class PlayerPlacedBlockEventArgs : PlayerEventArgs {
-        internal PlayerPlacedBlockEventArgs( Player player, short x, short y, short h, Block oldBlock, Block newBlock, bool isManual )
-            : base( player ) {
-            X = x;
-            Y = y;
-            H = h;
-            IsManual = isManual;
-            OldBlock = oldBlock;
-            NewBlock = newBlock;
-        }
-
-        public short X { get; private set; }
-        public short Y { get; private set; }
-        public short H { get; private set; }
-        public bool IsManual { get; private set; }
-        public Block OldBlock { get; private set; }
-        public Block NewBlock { get; private set; }
-    }
-=======
             // actually kick
             string kickReason;
             if( reason.Length > 0 ) {
@@ -1405,7 +1353,6 @@
             if( recordToPlayerDB ) {
                 Info.ProcessKick( player, reason );
             }
->>>>>>> ef829fac
 
             // announce kick
             if( announce ) {
